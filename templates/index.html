<!DOCTYPE html>
<html lang="en">
  <head>
    <meta charset="UTF-8" />
    <meta name="viewport" content="width=device-width, initial-scale=1.0" />
    <title>Product & Video Listing Generator</title>
    <script src="https://cdn.tailwindcss.com"></script>
    <link
      href="https://cdnjs.cloudflare.com/ajax/libs/font-awesome/6.0.0/css/all.min.css"
      rel="stylesheet"
    />
    <style>
      .tab-active {
        background-color: #3b82f6;
        color: white;
      }

      .upload-zone {
        border: 2px dashed #3b82f6;
        transition: all 0.3s ease;
      }

      .upload-zone:hover {
        border-color: #2563eb;
        background-color: rgba(59, 130, 246, 0.05);
      }

      .product-card {
        transition: transform 0.3s ease;
      }

      .product-card:hover {
        transform: translateY(-5px);
      }

      .spinner {
        animation: spin 1s linear infinite;
      }

      @keyframes spin {
        from {
          transform: rotate(0deg);
        }
        to {
          transform: rotate(360deg);
        }
      }

      .notification {
        animation: slideIn 0.3s ease;
      }

      .contributor-card {
            transition: transform 0.3s ease;
            
        }
        .contributor-card:hover {
            transform: translateY(-5px);
        }

      @keyframes slideIn {
        from {
          transform: translateY(100%);
          opacity: 0;
        }
        to {
          transform: translateY(0);
          opacity: 1;
        }
      }
    </style>
  </head>
  <body class="bg-gray-50">
    <div class="min-h-screen">
<<<<<<< HEAD
        <!-- Navigation -->
        <nav class="bg-white shadow-md fixed w-full z-50">
            <div class="max-w-7xl mx-auto px-4 sm:px-6 lg:px-8">
                <div class="flex justify-between h-16 items-center">
                    <div class="flex items-center">
                        <i class="fas fa-cube text-blue-600 text-2xl"></i>
                        <span class="ml-2 text-xl font-semibold">SocioSell</span>
                    </div>
                    <div class="flex space-x-4">
                        <button onclick="switchTab('search')" id="searchTab" class="px-4 py-2 rounded-lg transition-colors">
                            <i class="fas fa-search mr-2"></i>Search
                        </button>
                        <button onclick="switchTab('upload')" id="uploadTab" class="px-4 py-2 rounded-lg transition-colors">
                            <i class="fas fa-image mr-2"></i>Image
                        </button>
                        <button onclick="switchTab('video')" id="videoTab" class="px-4 py-2 rounded-lg transition-colors">
                            <i class="fas fa-video mr-2"></i>Video
                        </button>   
                           <button onclick="switchTab('contributors')" id="contributorsTab" class="px-4 py-2 rounded-lg transition-colors">
                            <i class="fas fa-users mr-2"></i>Contributors
                        </button>
                    </div>
                </div>
=======
      <!-- Navigation -->
      <nav class="bg-white shadow-md fixed w-full z-50">
        <div class="max-w-7xl mx-auto px-4 sm:px-6 lg:px-8">
          <div class="flex justify-between h-16 items-center">
            <div class="flex items-center">
              <i class="fas fa-cube text-blue-600 text-2xl"></i>
              <span class="ml-2 text-xl font-semibold">SocioSell</span>
            </div>
            <div class="flex space-x-4">
              <button
                onclick="switchTab('search')"
                id="searchTab"
                class="px-4 py-2 rounded-lg transition-colors"
              >
                <i class="fas fa-search mr-2"></i>Search
              </button>
              <button
                onclick="switchTab('upload')"
                id="uploadTab"
                class="px-4 py-2 rounded-lg transition-colors"
              >
                <i class="fas fa-image mr-2"></i>Image
              </button>
              <button
                onclick="switchTab('video')"
                id="videoTab"
                class="px-4 py-2 rounded-lg transition-colors"
              >
                <i class="fas fa-video mr-2"></i>Video
              </button>
>>>>>>> 4d8d792b
            </div>
          </div>
        </div>
      </nav>

      <!-- Main Content -->
      <main class="pt-20 pb-8 px-4">
        <div class="max-w-7xl mx-auto">
          <!-- Upload Section -->
          <div id="uploadSection" class="space-y-8">
            <div class="text-center">
              <h1 class="text-3xl font-bold mb-4">Generate Product Listings</h1>
              <p class="text-gray-600">
                Transform your product images into detailed listings
              </p>
            </div>

            <!-- Upload Form -->
            <div class="max-w-2xl mx-auto bg-white rounded-xl shadow-md p-6">
              <div
                class="upload-zone p-8 text-center rounded-lg mb-6"
                id="dropZone"
              >
                <div id="uploadPrompt">
                  <i class="fas fa-image text-4xl text-blue-500 mb-4"></i>
                  <p class="text-gray-600 mb-4">
                    Drag and drop your image here, or
                  </p>
                  <label
                    class="bg-blue-600 text-white px-4 py-2 rounded-lg cursor-pointer hover:bg-blue-700"
                  >
                    Choose File
                    <input
                      type="file"
                      class="hidden"
                      id="fileInput"
                      accept="image/*"
                      multiple
                    />
                  </label>
                </div>
                <div class="relative">
                  <img id="previewImage" class="hidden max-h-48 mx-auto" />
                  <i
                    class="fa-solid fa-circle-xmark text-red-400 hover:text-red-600 absolute top-2 right-2 hidden"
                    id="removeButton"
                    onclick="removeFile()"
                  ></i>
                </div>
              </div>

              <div class="space-y-4">
                <div>
                  <label class="block text-sm font-medium text-gray-700 mb-1"
                    >Product Title</label
                  >
                  <input
                    type="text"
                    id="productTitle"
                    class="w-full px-4 py-2 border rounded-lg focus:ring-2 focus:ring-blue-500"
                  />
                </div>
                <div>
                  <label class="block text-sm font-medium text-gray-700 mb-1"
                    >Caption (optional)</label
                  >
                  <textarea
                    id="caption"
                    class="w-full px-4 py-2 border rounded-lg focus:ring-2 focus:ring-blue-500"
                    rows="3"
                  ></textarea>
                </div>
                <button
                  onclick="generateListing()"
                  id="generateBtn"
                  class="w-full bg-blue-600 text-white py-2 rounded-lg hover:bg-blue-700"
                >
                  Generate Listing
                </button>
              </div>
            </div>

            <!-- Generated Listing -->
            <div
              id="generatedListing"
              class="max-w-4xl mx-auto bg-white rounded-xl shadow-md p-6 hidden"
            >
              <!-- Content will be populated by JavaScript -->
            </div>
          </div>

          <!-- Search Section -->
          <div id="searchSection" class="hidden space-y-8">
            <div class="max-w-2xl mx-auto">
              <div class="relative">
                <input
                  type="text"
                  id="searchInput"
                  class="w-full pl-10 pr-4 py-2 border rounded-lg focus:ring-2 focus:ring-blue-500"
                  placeholder="Search products or videos..."
                />
                <i
                  class="fas fa-search absolute left-3 top-3 text-gray-400"
                ></i>
              </div>
            </div>

            <!-- Search Results -->
            <div
              id="searchResults"
              class="grid grid-cols-1 md:grid-cols-3 gap-6"
            >
              <!-- Results will be populated by JavaScript -->
            </div>
          </div>

          <!-- Video Upload Section -->
          <div id="videoSection" class="hidden space-y-8">
            <div class="text-center">
              <h1 class="text-3xl font-bold mb-4">Generate Video Listings</h1>
              <p class="text-gray-600">
                Transform your product videos into detailed listings
              </p>
            </div>

            <!-- Video Upload Form -->
            <div class="max-w-2xl mx-auto bg-white rounded-xl shadow-md p-6">
              <div
                class="upload-zone p-8 text-center rounded-lg mb-6"
                id="videoDropZone"
              >
                <div id="videoUploadPrompt">
                  <i class="fas fa-video text-4xl text-blue-500 mb-4"></i>
                  <p class="text-gray-600 mb-4">
                    Drag and drop your video here, or
                  </p>
                  <label
                    class="bg-blue-600 text-white px-4 py-2 rounded-lg cursor-pointer hover:bg-blue-700"
                  >
                    Choose Video
                    <input
                      type="file"
                      class="hidden"
                      id="videoInput"
                      accept="video/*"
                    />
                  </label>
                </div>

                <div class="relative">
                  <video
                    id="previewVideo"
                    class="hidden max-h-48 mx-auto"
                    controls
                  ></video>

                  <i
                    class="fa-solid fa-circle-xmark text-red-400 hover:text-red-600 absolute top-2 right-2 hidden"
                    id="removeVideoButton"
                    onclick="removeVideoFile()"
                  ></i>
                </div>
              </div>

              <div class="space-y-4">
                <div>
                  <label class="block text-sm font-medium text-gray-700 mb-1"
                    >Video Title</label
                  >
                  <input
                    type="text"
                    id="videoTitle"
                    class="w-full px-4 py-2 border rounded-lg focus:ring-2 focus:ring-blue-500"
                  />
                </div>
                <div>
                  <label class="block text-sm font-medium text-gray-700 mb-1"
                    >Description (optional)</label
                  >
                  <textarea
                    id="videoDescription"
                    class="w-full px-4 py-2 border rounded-lg focus:ring-2 focus:ring-blue-500"
                    rows="3"
                  ></textarea>
                </div>
                <button
                  onclick="generateVideoListing()"
                  id="generateVideoBtn"
                  class="w-full bg-blue-600 text-white py-2 rounded-lg hover:bg-blue-700"
                >
                  Generate Video Listing
                </button>
              </div>
            </div>

            <!-- Generated Video Listing -->
            <div
              id="generatedVideoListing"
              class="max-w-4xl mx-auto bg-white rounded-xl shadow-md p-6 hidden"
            >
              <!-- Content will be populated by JavaScript -->
            </div>
          </div>       
         
          <div id="contributorSection" class="container mx-auto px-4 py-8 space-y-8">
            <!-- Header Section -->
            <div class="text-center mb-16">
                <h1 class="text-5xl font-bold mb-4" id="mainTitle">Our Amazing Contributors</h1>
                <p class="text-xl opacity-90" id="mainDescription">Meet the talented individuals who make our project possible through their dedication and expertise.</p>
            </div>
        
            <!-- Stats Section -->
            <div class="grid grid-cols-1 md:grid-cols-2 lg:grid-cols-4 gap-4 mb-12" id="stats-container">
                <!-- Stats cards will be dynamically inserted here -->
            </div>
        
            <!-- Main Content Section -->
            <div class="bg-white rounded-2xl shadow-xl p-6">
                <!-- Controls Section -->
                <div class="flex flex-col md:flex-row gap-4 mb-6">
                    <!-- Search Bar -->
                    <div class="flex-1">
                        <div class="relative">
                            <i class="fas fa-search absolute left-3 top-1/2 transform -translate-y-1/2 text-gray-400"></i>
                            <input 
                                type="text" 
                                id="search-input" 
                                placeholder="Search contributors..." 
                                class="w-full pl-10 pr-4 py-2 border rounded-lg focus:outline-none focus:ring-2 focus:ring-blue-500"
                            >
                        </div>
                    </div>
        
                    <!-- View and Filter Controls -->
                    <div class="flex gap-2 items-center">
                        <!-- Filter Dropdown -->
                        <div class="relative">
                            <button id="filterBtn" class="px-4 py-2 border rounded-lg text-gray-600 hover:bg-gray-100">
                                <i class="fas fa-filter mr-2"></i>
                                <span id="currentFilter">All Contributors</span>
                            </button>
                            <!-- Filter Dropdown Menu -->
                            <div id="filter-menu" class="hidden absolute right-0 mt-2 w-56 bg-white rounded-lg shadow-xl border py-2 z-50">
                              <button data-filter="All Contributors" class="w-full px-4 py-2 text-left hover:bg-gray-100 flex items-center justify-between">
                                  <span><i class="fas fa-users mr-2"></i>All Contributors</span>
                                  <span class="bg-gray-200 px-2 py-0.5 rounded-full text-sm" id="all-count">0</span>
                              </button>
                              <button data-filter="Core Team" class="w-full px-4 py-2 text-left hover:bg-gray-100 flex items-center justify-between">
                                  <span><i class="fas fa-star mr-2"></i>Core Team</span>
                                  <span class="bg-gray-200 px-2 py-0.5 rounded-full text-sm" id="core-count">0</span>
                              </button>
                              <button data-filter="Maintainers" class="w-full px-4 py-2 text-left hover:bg-gray-100 flex items-center justify-between">
                                  <span><i class="fas fa-shield-alt mr-2"></i>Maintainers</span>
                                  <span class="bg-gray-200 px-2 py-0.5 rounded-full text-sm" id="maintainers-count">0</span>
                              </button>
                              <button data-filter="Community" class="w-full px-4 py-2 text-left hover:bg-gray-100 flex items-center justify-between">
                                  <span><i class="fas fa-globe mr-2"></i>Community</span>
                                  <span class="bg-gray-200 px-2 py-0.5 rounded-full text-sm" id="community-count">0</span>
                              </button>
                          </div>
                        </div>
        
                        <!-- View Controls -->
                        <button id="gridViewBtn" class="px-3 py-2 bg-blue-600 text-white rounded-lg hover:bg-blue-700 transition-colors">
                            <i class="fas fa-th-large"></i>
                        </button>
                        <button id="listViewBtn" class="px-3 py-2 border rounded-lg text-gray-600 hover:bg-gray-100 transition-colors">
                            <i class="fas fa-list"></i>
                        </button>
                    </div>
                </div>
        
                <!-- Filter Tags -->
                <div class="flex flex-wrap gap-2 mb-4" id="active-filters">
                    <!-- Active filters will be inserted here -->
                </div>
        
                <!-- Contributors Grid Container -->
                <div id="contributors-container" class="grid grid-cols-1 sm:grid-cols-2 lg:grid-cols-3 gap-6">
                    <!-- Contributor cards will be dynamically inserted here -->
                </div>
        
                <!-- Pagination -->
                <div class="flex justify-center mt-8" id="pagination">
                    <!-- Pagination will be dynamically inserted here -->
                </div>
            </div>
        </div>
    
      </main>

      <!-- Notification -->
      <div id="notification" class="fixed bottom-4 right-4 hidden notification">
        <div
          class="bg-white rounded-lg shadow-lg p-4 flex items-center space-x-3"
        >
          <i class="fas fa-check-circle text-green-500 text-xl"></i>
          <p id="notificationText" class="text-gray-700"></p>
        </div>
      </div>
    </div>

    <script>
 
      const config = {
          github: {
              token: '', // ---------> add a secret token here
              owner: 'Varsha-1605',
              repo: 'SocioSell',
              apiUrl: 'https://api.github.com'
          },
          filters: {
              categories: [
                  { label: 'All Contributors', icon: 'fas fa-users', threshold: 0 },
                  { label: 'Core Team', icon: 'fas fa-star', threshold: 100 },
                  { label: 'Maintainers', icon: 'fas fa-shield-alt', threshold: 50 },
                  { label: 'Community', icon: 'fas fa-globe', threshold: 0 }
              ]
          }
      };

      let state = {
          currentTab: "upload",
          uploadedFile: null,
          uploadedVideo: null,
          allContributors: [],
          currentFilter: 'All Contributors',
          currentView: 'grid',
          filterDropdownOpen: false
      };
    
      function toggleFilterDropdown() {
          const filterButtons = document.getElementById('filter-buttons');
          state.filterDropdownOpen = !state.filterDropdownOpen;
          filterButtons.classList.toggle('hidden');
      }

      function switchView(viewType) {
          const contributorsContainer = document.getElementById('contributors-container');
          const gridBtn = document.getElementById('gridViewBtn');
          const listBtn = document.getElementById('listViewBtn');

          state.currentView = viewType;

          if (viewType === 'grid') {
              contributorsContainer.className = 'grid grid-cols-1 sm:grid-cols-2 lg:grid-cols-3 gap-6';
              gridBtn.className = 'px-3 py-2 bg-blue-600 text-white rounded-lg hover:bg-blue-700 transition-colors';
              listBtn.className = 'px-3 py-2 border rounded-lg text-gray-600 hover:bg-gray-100 transition-colors';
          } else {
              contributorsContainer.className = 'flex flex-col space-y-4';
              listBtn.className = 'px-3 py-2 bg-blue-600 text-white rounded-lg hover:bg-blue-700 transition-colors';
              gridBtn.className = 'px-3 py-2 border rounded-lg text-gray-600 hover:bg-gray-100 transition-colors';
          }

          // Re-render the contributors with the new view
          renderContributors(state.allContributors);
      }
     
      function initializeEventListeners() {
          const elements = {
              fileInput: document.getElementById("fileInput"),
              videoInput: document.getElementById("videoInput"),
              dropZone: document.getElementById("dropZone"),
              videoDropZone: document.getElementById("videoDropZone"),
              searchInput: document.getElementById("searchInput"),
              contributorSearchInput: document.getElementById('search-input'),
              statsContainer: document.getElementById('stats-container'),
              filterButtons: document.getElementById('filter-buttons'),
              contributorsContainer: document.getElementById('contributors-container')
          };

          elements.fileInput?.addEventListener("change", handleFileSelect);
          elements.videoInput?.addEventListener("change", handleVideoSelect);
          elements.dropZone?.addEventListener("dragover", handleDragOver);
          elements.dropZone?.addEventListener("drop", handleDrop);
          elements.videoDropZone?.addEventListener("dragover", handleDragOver);
          elements.videoDropZone?.addEventListener("drop", handleVideoDrop);
          

          elements.searchInput?.addEventListener("keyup", (e) => {
              if (e.key === "Enter") searchAll();
          });


          elements.contributorSearchInput?.addEventListener('input', debounce((e) => {
              filterContributors(e.target.value.toLowerCase());
          }, 300));

          const filterBtn = document.getElementById('filterBtn');
          const filterMenu = document.getElementById('filter-menu');

          filterBtn?.addEventListener('click', (e) => {
              e.stopPropagation();
              filterMenu.classList.toggle('hidden');
          });

          document.addEventListener('click', (e) => {
              if (!filterBtn?.contains(e.target) && !filterMenu?.contains(e.target)) {
                  filterMenu?.classList.add('hidden');
              }
          });

          // Add click handlers for filter menu buttons
          filterMenu?.querySelectorAll('button[data-filter]').forEach(button => {
              button.addEventListener('click', (e) => {
                  const filterValue = e.currentTarget.getAttribute('data-filter');
                  document.getElementById('currentFilter').textContent = filterValue;
                  filterMenu.classList.add('hidden');
                  
                  state.currentFilter = filterValue;
                  applyFilter(filterValue);
              });
          });

            document.addEventListener('click', (e) => {
                const filterDropdown = document.getElementById('filter-buttons');
                const filterBtn = document.getElementById('filterDropdownBtn');
                
                if (!filterBtn?.contains(e.target) && !filterDropdown?.contains(e.target)) {
                    filterDropdown?.classList.add('hidden');
                    state.filterDropdownOpen = false;
                }
            });

            const gridViewBtn = document.getElementById('gridViewBtn');
            const listViewBtn = document.getElementById('listViewBtn');

            gridViewBtn?.addEventListener('click', () => switchView('grid'));
            listViewBtn?.addEventListener('click', () => switchView('list'));

            const searchInput = document.getElementById('search-input');
            searchInput?.addEventListener('input', debounce((e) => {
                filterContributors(e.target.value.toLowerCase());
            }, 300));

            switchView(state.currentView);
            return elements;
           }

      function debounce(func, wait) {
          let timeout;
          return function executedFunction(...args) {
              clearTimeout(timeout);
              timeout = setTimeout(() => func.apply(this, args), wait);
          };
      }

      async function fetchGitHubData() {
    const headers = {
        'Authorization': `token ${config.github.token}`,
        'Accept': 'application/vnd.github.v3+json'
    };

    try {
        // Fetch data only for the specific repository
        const [repoData, contributors, prs] = await Promise.all([
            fetch(`${config.github.apiUrl}/repos/${config.github.owner}/${config.github.repo}`, { headers })
                .then(res => res.json()),
            fetch(`${config.github.apiUrl}/repos/${config.github.owner}/${config.github.repo}/contributors`, { headers })
                .then(res => res.json()),
            fetch(`${config.github.apiUrl}/repos/${config.github.owner}/${config.github.repo}/pulls?state=all`, { headers })
                .then(res => res.json())
        ]);

        // Check if the specific repository is archived or active
        const isActive = repoData.archived === false;
        const activeProjectsCount = isActive ? 1 : 0;

        // Fetch commits from the default branch
        const defaultBranch = repoData.default_branch || 'main'; // Fallback to 'main' if not provided
        const commits = await fetch(
            `${config.github.apiUrl}/repos/${config.github.owner}/${config.github.repo}/commits?sha=${defaultBranch}`,
            { headers }
        ).then(res => res.json());

        const defaultBranchCommitsCount = Array.isArray(commits) ? commits.length : 0;

    
   
        state.allContributors = contributors;
        updateFilterCounts(contributors);

        // Render the stats
        renderStats(
            {
                ...repoData,
                default_branch_commits_count: defaultBranchCommitsCount
            },
            contributors.length,
            prs.length,
            activeProjectsCount
        );
        renderFilterButtons(contributors.length);
        renderContributors(contributors);
    } catch (error) {
        console.error('Error fetching GitHub data:', error);
        showError('Failed to fetch GitHub data');
    }
}

      function renderStats(repoData, contributorsCount, prsCount, activeProjectsCount) {
          const stats = [
              {
                  icon: 'fas fa-users',
                  count: `${contributorsCount}`,
                  label: 'Total Contributors'
              },
              {
                  icon: 'fas fa-code-branch',
                  count: `${repoData.default_branch_commits_count || '0'}`,
                  growth: '+8%',
                  label: 'Total Commits'
              },
              {
                  icon: 'fas fa-code-pull-request',
                  count: `${prsCount}`,
                  label: 'Pull Requests'
              },
              {
                  icon: 'fas fa-project-diagram',
                  count: `${activeProjectsCount}`,
                  label: 'Active Projects'
              }
          ];

          const statsContainer = document.getElementById('stats-container');
          if (!statsContainer) return;

          statsContainer.innerHTML = stats.map(stat => createStatCard(stat)).join('');
        }

      function createStatCard(stat) {
          return `
              <div class="bg-white rounded-xl p-6 shadow-lg">
                  <div class="flex items-center space-x-4">
                      <div class="bg-blue-100 p-3 rounded-lg">
                          <i class="${stat.icon} text-blue-600 text-xl"></i>
                      </div>
                      <div>
                          <div class="flex items-center gap-2">
                              <span class="text-3xl font-bold text-gray-800">${stat.count}</span>
                  
                          </div>
                          <p class="text-gray-600">${stat.label}</p>
                      </div>
                  </div>
              </div>
          `;
      }

      function updateActiveFilters(filterValue) {
          const activeFilters = document.getElementById('active-filters');
          if (filterValue === 'All Contributors') {
              activeFilters.innerHTML = '';
              return;
          }
          
          activeFilters.innerHTML = `
              <div class="bg-blue-100 text-blue-600 px-3 py-1 rounded-full flex items-center gap-2">
                  <span>${filterValue}</span>
                  <button onclick="clearFilter()" class="hover:text-blue-800">
                      <i class="fas fa-times"></i>
                  </button>
              </div>
          `;
      }

      function clearFilter() {
          state.currentFilter = 'All Contributors';
          document.getElementById('currentFilter').textContent = 'All Contributors';
          document.getElementById('active-filters').innerHTML = '';
          filterContributors();
      }
     
      function renderFilterButtons(contributors) {
    const filterButtons = document.getElementById('filter-buttons');
    if (!filterButtons) return;

    const filterCounts = {
        'All Contributors': contributors.length,
        'Core Team': contributors.filter(c => c.contributions >= 100).length,
        'Maintainers': contributors.filter(c => c.contributions >= 50).length,
        'Community': contributors.filter(c => c.contributions < 50).length
    };

    filterButtons.innerHTML = config.filters.categories.map(filter => {
        const count = filterCounts[filter.label] || 0;
        return `
            <button class="px-4 py-2 bg-gray-100 hover:bg-gray-200 rounded-lg flex items-center gap-2"
                data-filter="${filter.label}" onclick="applyFilter('${filter.label}')">
                <i class="${filter.icon}"></i>
                ${filter.label} (${count})
            </button>
        `;
    }).join('');
}
            
      function applyFilter(filterLabel) {
          state.currentFilter = filterLabel;

          const filteredContributors = state.allContributors.filter(c => {
              if (filterLabel === 'Core Team') return c.contributions >= 100;
              if (filterLabel === 'Maintainers') return c.contributions >= 50 && c.contributions < 100;
              if (filterLabel === 'Community') return c.contributions < 50;
              return true; // 'All Contributors'
          });

          renderContributors(filteredContributors);
          updateActiveFilters(filterLabel);
      }
      
      function createFilterButton(filter) {
          return `
              <button class="${filter.active ? 'bg-blue-600 text-white' : 'bg-gray-100 text-gray-700'} 
                      px-4 py-2 rounded-lg flex items-center gap-2">
                  <i class="${filter.icon}"></i>
                  ${filter.label}
                  <span class="${filter.active ? 'bg-blue-500' : 'bg-gray-200'} 
                          px-2 py-0.5 rounded-md text-sm">
                      ${filter.count}
                  </span>
              </button>
          `;
      }
      
      function filterContributors(searchTerm = '') {
    const searchInput = document.getElementById('search-input');
    searchTerm = searchTerm || searchInput.value.toLowerCase();

    const filtered = state.allContributors.filter(contributor => {
        const matchesSearch = contributor.login.toLowerCase().includes(searchTerm);
        
        switch (state.currentFilter) {
            case 'Core Team':
                return matchesSearch && contributor.contributions >= 100;
            case 'Maintainers':
                return matchesSearch && contributor.contributions >= 50 && contributor.contributions < 100;
            case 'Community':
                return matchesSearch && contributor.contributions < 50;
            default: // 'All Contributors'
                return matchesSearch;
        }
    });

    renderContributors(filtered);
    // Update counts for the filtered results
    updateFilterCounts(filtered);
}

      async function fetchAllPullRequests() {
    const headers = {
        'Authorization': `token ${config.github.token}`,
        'Accept': 'application/vnd.github.v3+json'
    };

    let pullRequests = [];
    let page = 1;
    let hasMore = true;

    while (hasMore) {
        const response = await fetch(
            `${config.github.apiUrl}/repos/${config.github.owner}/${config.github.repo}/pulls?state=all&per_page=30&page=${page}`,
            { headers }
        );
        const data = await response.json();

        if (response.status !== 200) {
            console.error('Error fetching pull requests:', data.message);
            break;
        }

        pullRequests = pullRequests.concat(data);
        hasMore = data.length === 30; // Continue fetching if the page is full
        page++;
    }

    return pullRequests;
}
      
      async function renderContributors(contributors) {
    const contributorsContainer = document.getElementById('contributors-container');
    if (!contributorsContainer) return;

    try {
        // Fetch all pull requests for the repository
        const allPullRequests = await fetchAllPullRequests();

        const contributorCards = await Promise.all(
            contributors.map(contributor => createContributorCard(contributor, allPullRequests))
        );
        contributorsContainer.innerHTML = contributorCards.join('');
    } catch (error) {
        console.error('Error rendering contributors:', error);
        showError('Failed to render contributor cards');
    }
}

      function createContributorCard(contributor, allPullRequests) {
    try {
        // Format numbers for display
        const formatNumber = (num) => num.toLocaleString();
        
        // Create badge based on contribution level
        const getBadge = (contributions) => {
            if (contributions >= 100) {
                return '<span class="bg-purple-100 text-purple-600 px-3 py-1 rounded-full text-sm">Core Team</span>';
            } else if (contributions >= 50) {
                return '<span class="bg-blue-100 text-blue-600 px-3 py-1 rounded-full text-sm">Top Contributor</span>';
            }
            return '';
        };

        // Determine if grid or list view
        const isGridView = document.getElementById('contributors-container').classList.contains('grid');
        
        if (isGridView) {
            return `
                <div class="bg-white rounded-xl shadow-sm hover:shadow-lg transition-all duration-300 transform hover:-translate-y-1 overflow-hidden">
                    <div class="relative">
                        <img src="${contributor.avatar_url}" alt="${contributor.login}" 
                            class="w-full h-48 object-cover">
                        <div class="absolute bottom-0 left-0 right-0 bg-gradient-to-t from-black/50 to-transparent p-4">
                            <div class="flex items-center justify-between">
                                <h3 class="text-lg font-semibold text-white">${contributor.login}</h3>
                                ${getBadge(contributor.contributions)}
                            </div>
                        </div>
                    </div>
                    
                    <div class="p-4">
                        <div class="grid grid-cols-4 gap-3 mb-4">
                            <div class="text-center p-2 bg-gray-50 rounded-lg">
                                <div class="text-lg font-bold text-gray-700">${formatNumber(contributor.contributions)}</div>
                                <div class="text-xs text-gray-500">Commits</div>
                            </div>
                            <div class="text-center p-2 bg-gray-50 rounded-lg">
                                <div class="text-lg font-bold text-gray-700">${formatNumber(allPullRequests.filter(pr => pr.user?.login === contributor.login).length)}</div>
                                <div class="text-xs text-gray-500">PRs</div>
                            </div>
                            <div class="text-center p-2 bg-gray-50 rounded-lg">
                                <div class="text-lg font-bold text-gray-700">${formatNumber(contributor.issues || 0)}</div>
                                <div class="text-xs text-gray-500">Issues</div>
                            </div>
                            <div class="text-center p-2 bg-gray-50 rounded-lg">
                                <div class="text-lg font-bold text-gray-700">${formatNumber(contributor.contributions)}</div>
                                <div class="text-xs text-gray-500">Points</div>
                            </div>
                        </div>
                        
                        <a href="${contributor.html_url}" target="_blank" 
                            class="block w-full text-center bg-blue-600 text-white px-4 py-2 rounded-lg hover:bg-blue-700 transition-colors">
                            View Profile <i class="fas fa-external-link-alt ml-2"></i>
                        </a>
                    </div>
                </div>
            `;
        } else {
            return `
                <div class="border rounded-xl p-6 mb-4 hover:shadow-lg transition-shadow">
                    <div class="flex flex-wrap gap-6 items-start">
                        <img src="${contributor.avatar_url}" alt="${contributor.login}" 
                            class="w-32 h-32 rounded-lg object-cover">
                        <div class="flex-1">
                            <div class="flex items-center gap-4 mb-2">
                                <h3 class="text-xl font-semibold">${contributor.login}</h3>
                                <div class="flex gap-2">
                                    ${getBadge(contributor.contributions)}
                                </div>
                            </div>
                            <div class="grid grid-cols-4 gap-4 mb-4">
                                <div class="text-center p-3 bg-gray-50 rounded-lg">
                                    <div class="text-lg font-bold text-gray-700">${formatNumber(contributor.contributions)}</div>
                                    <div class="text-sm text-gray-500">Commits</div>
                                </div>
                                <div class="text-center p-3 bg-gray-50 rounded-lg">
                                    <div class="text-lg font-bold text-gray-700">${formatNumber(allPullRequests.filter(pr => pr.user?.login === contributor.login).length)}</div>
                                    <div class="text-sm text-gray-500">PRs</div>
                                </div>
                                <div class="text-center p-3 bg-gray-50 rounded-lg">
                                    <div class="text-lg font-bold text-gray-700">${formatNumber(contributor.issues || 0)}</div>
                                    <div class="text-sm text-gray-500">Issues</div>
                                </div>
                                <div class="text-center p-3 bg-gray-50 rounded-lg">
                                    <div class="text-lg font-bold text-gray-700">${formatNumber(contributor.contributions)}</div>
                                    <div class="text-sm text-gray-500">Points</div>
                                </div>
                            </div>
                            <a href="${contributor.html_url}" target="_blank" 
                                class="inline-block bg-blue-600 text-white px-6 py-2 rounded-lg hover:bg-blue-700 transition-colors">
                                View Profile <i class="fas fa-external-link-alt ml-2"></i>
                            </a>
                        </div>
                    </div>
                </div>
            `;
        }
    } catch (error) {
        console.error('Error creating contributor card:', error);
        return '';
    }
}
      
      async function createContributorCard(contributor, allPullRequests) {
          try {
              const headers = {
                  'Authorization': `token ${config.github.token}`,
                  'Accept': 'application/vnd.github.v3+json'
              };

              // Fetch issues for this contributor
              const issues = await fetch(
                  `${config.github.apiUrl}/repos/${config.github.owner}/${config.github.repo}/issues?state=all&creator=${contributor.login}`,
                  { headers }
              ).then(res => res.json());

              // Format numbers for display
              const formatNumber = (num) => num.toLocaleString();
              
              // Create badge based on contribution level
              const getBadge = (contributions) => {
                  if (contributions >= 100) {
                      return '<span class="bg-purple-100 text-purple-600 px-3 py-1 rounded-full text-sm">Core Team</span>';
                  } else if (contributions >= 50) {
                      return '<span class="bg-blue-100 text-blue-600 px-3 py-1 rounded-full text-sm">Top Contributor</span>';
                  }
                  return '';
              };

              // Determine if grid or list view
              const isGridView = document.getElementById('contributors-container').classList.contains('grid');
              
              if (isGridView) {
                  return `
                      <div class="bg-white rounded-xl shadow-sm hover:shadow-lg transition-all duration-300 transform hover:-translate-y-1 overflow-hidden">
                          <div class="relative">
                              <img src="${contributor.avatar_url}" alt="${contributor.login}" 
                                  class="w-full h-48 object-cover">
                              <div class="absolute bottom-0 left-0 right-0 bg-gradient-to-t from-black/50 to-transparent p-4">
                                  <div class="flex items-center justify-between">
                                      <h3 class="text-lg font-semibold text-white">${contributor.login}</h3>
                                      ${getBadge(contributor.contributions)}
                                  </div>
                              </div>
                          </div>
                          
                          <div class="p-4">
                              <div class="grid grid-cols-3 gap-3 mb-4">
                                  <div class="text-center p-2 bg-gray-50 rounded-lg">
                                      <div class="text-lg font-bold text-gray-700">${formatNumber(contributor.contributions)}</div>
                                      <div class="text-sm text-gray-500">Commits</div>
                                  </div>
                                  <div class="text-center p-2 bg-gray-50 rounded-lg">
                                      <div class="text-lg font-bold text-gray-700">${formatNumber(allPullRequests.filter(pr => pr.user?.login === contributor.login).length)}</div>
                                      <div class="text-sm text-gray-500">PRs</div>
                                  </div>
                                  <div class="text-center p-2 bg-gray-50 rounded-lg">
                                      <div class="text-lg font-bold text-gray-700">${formatNumber(issues.length)}</div>
                                      <div class="text-sm text-gray-500">Issues</div>
                                  </div>
                              </div>
                              
                              <a href="${contributor.html_url}" target="_blank" 
                                  class="block w-full text-center bg-blue-600 text-white px-4 py-2 rounded-lg hover:bg-blue-700 transition-colors">
                                  View Profile <i class="fas fa-external-link-alt ml-2"></i>
                              </a>
                          </div>
                      </div>
                  `;
              } else {
                  return `
                      <div class="border rounded-xl p-6 mb-4 hover:shadow-lg transition-shadow">
                          <div class="flex flex-wrap gap-6 items-start">
                              <img src="${contributor.avatar_url}" alt="${contributor.login}" 
                                  class="w-32 h-32 rounded-lg object-cover">
                              <div class="flex-1">
                                  <div class="flex items-center gap-4 mb-2">
                                      <h3 class="text-xl font-semibold">${contributor.login}</h3>
                                      <div class="flex gap-2">
                                          ${getBadge(contributor.contributions)}
                                      </div>
                                  </div>
                                  <div class="grid grid-cols-3 gap-4 mb-4">
                                      <div class="text-center p-3 bg-gray-50 rounded-lg">
                                          <div class="text-lg font-bold text-gray-700">${formatNumber(contributor.contributions)}</div>
                                          <div class="text-sm text-gray-500">Commits</div>
                                      </div>
                                      <div class="text-center p-3 bg-gray-50 rounded-lg">
                                          <div class="text-lg font-bold text-gray-700">${formatNumber(allPullRequests.filter(pr => pr.user?.login === contributor.login).length)}</div>
                                          <div class="text-sm text-gray-500">PRs</div>
                                      </div>
                                      <div class="text-center p-3 bg-gray-50 rounded-lg">
                                          <div class="text-lg font-bold text-gray-700">${formatNumber(issues.length)}</div>
                                          <div class="text-sm text-gray-500">Issues</div>
                                      </div>
                                  </div>
                                  <a href="${contributor.html_url}" target="_blank" 
                                      class="inline-block bg-blue-600 text-white px-6 py-2 rounded-lg hover:bg-blue-700 transition-colors">
                                      View Profile <i class="fas fa-external-link-alt ml-2"></i>
                                  </a>
                              </div>
                          </div>
                      </div>
                  `;
              }
          } catch (error) {
              console.error('Error creating contributor card:', error);
              return '';
          }
      }

      function showError(message) {
          const contributorsContainer = document.getElementById('contributors-container');
          if (contributorsContainer) {
              contributorsContainer.innerHTML = `
                  <div class="text-red-500 text-center py-8">
                      <i class="fas fa-exclamation-circle mr-2"></i>${message}
                  </div>
              `;
          }
      }

      function switchTab(tab) {
        currentTab = tab;
        document
          .getElementById("uploadSection")
          .classList.toggle("hidden", tab !== "upload");
        document
          .getElementById("searchSection")
          .classList.toggle("hidden", tab !== "search");
        document
          .getElementById("videoSection")
          .classList.toggle("hidden", tab !== "video");  
          document
          .getElementById("contributorSection")
          .classList.toggle("hidden", tab !== "contributors");
        document
          .getElementById("uploadTab")
          .classList.toggle("tab-active", tab === "upload");
        document
          .getElementById("searchTab")
          .classList.toggle("tab-active", tab === "search");
        document
          .getElementById("videoTab")
          .classList.toggle("tab-active", tab === "video");    
        document
          .getElementById("contributorsTab")
          .classList.toggle("tab-active", tab === "contributors");
      }
     
      function updateFilterCounts(contributors) {
    // Calculate counts based on contribution thresholds
    const allCount = contributors.length;
    const coreTeamCount = contributors.filter(c => c.contributions >= 100).length;
    const maintainersCount = contributors.filter(c => c.contributions >= 50 && c.contributions < 100).length;
    const communityCount = contributors.filter(c => c.contributions < 50).length;

    // Update filter count elements if they exist
    const elements = {
        all: document.getElementById('all-count'),
        core: document.getElementById('core-count'),
        maintainers: document.getElementById('maintainers-count'),
        community: document.getElementById('community-count')
    };

    // Safely update counts
    if (elements.all) elements.all.textContent = allCount;
    if (elements.core) elements.core.textContent = coreTeamCount;
    if (elements.maintainers) elements.maintainers.textContent = maintainersCount;
    if (elements.community) elements.community.textContent = communityCount;

    // Also update the filter buttons if they exist
    const filterButtons = document.getElementById('filter-buttons');
    if (filterButtons) {
        const filterCounts = {
            'All Contributors': allCount,
            'Core Team': coreTeamCount,
            'Maintainers': maintainersCount,
            'Community': communityCount
        };

        config.filters.categories.forEach(filter => {
            const button = filterButtons.querySelector(`[data-filter="${filter.label}"]`);
            if (button) {
                const count = filterCounts[filter.label] || 0;
                const countElement = button.querySelector('.count');
                if (countElement) {
                    countElement.textContent = count;
                }
            }
        });
    }

    return {
        allCount,
        coreTeamCount,
        maintainersCount,
        communityCount
    };
}

<<<<<<< HEAD
=======
      // File Handling
      document
        .getElementById("fileInput")
        .addEventListener("change", handleFileSelect);

>>>>>>> 4d8d792b
      function handleFileSelect(e) {
        const file = e.target.files[0]; // Get the first file
        if (file) {
          displayPreview(file);
        } else {
          console.error("No file selected or file is invalid");
        }
      }

      function handleVideoSelect(e) {
        const file = e.target.files[0];
        if (file) displayVideoPreview(file);
      }

      function handleDragOver(e) {
        e.preventDefault();
        e.currentTarget.classList.add("border-blue-600");
      }

      function handleDrop(e) {
        e.preventDefault();
        e.currentTarget.classList.remove("border-blue-600");
        const file = e.dataTransfer.files[0];
        if (file) displayPreview(file);
      }

      function handleVideoDrop(e) {
        e.preventDefault();
        e.currentTarget.classList.remove("border-blue-600");
        const file = e.dataTransfer.files[0];
        if (file) displayVideoPreview(file);
      }

      function displayPreview(file) {
        if (!file || !(file instanceof Blob)) {
          console.error("Invalid file object:", file);
          return;
        }

        const reader = new FileReader();
        reader.onload = function (e) {
          const preview = document.getElementById("previewImage");
          preview.src = e.target.result;
          preview.classList.remove("hidden");
          document.getElementById("uploadPrompt").classList.add("hidden");
          document.getElementById("removeButton").classList.remove("hidden");
        };
        reader.readAsDataURL(file);
      }

      function displayVideoPreview(file) {
        uploadedVideo = file;
        const preview = document.getElementById("previewVideo");
        preview.src = URL.createObjectURL(file);
        preview.classList.remove("hidden");
        document.getElementById("videoUploadPrompt").classList.add("hidden");
        document.getElementById("removeVideoButton").classList.remove("hidden");
      }

      function removeFile() {
        document.getElementById("fileInput").value = "";
        document.getElementById("previewImage").src = "";
        document.getElementById("previewImage").classList.add("hidden");
        document.getElementById("removeButton").classList.add("hidden");
        document.getElementById("uploadPrompt").classList.remove("hidden");
      }

      function removeVideoFile() {
        document.getElementById("videoInput").value = "";
        document.getElementById("previewVideo").src = "";
        document.getElementById("previewVideo").classList.add("hidden");
        document.getElementById("removeVideoButton").classList.add("hidden");
        document.getElementById("videoUploadPrompt").classList.remove("hidden");
      }

      // Generate Listings
      async function generateListing() {
        const title = document.getElementById("productTitle").value;
        const files = document.getElementById("fileInput").files;

        if (!files || files.length === 0 || !title) {
          showNotification("Please provide both image(s) and title", "error");
          return;
        }

        const btn = document.getElementById("generateBtn");
        btn.disabled = true;
        btn.innerHTML =
          '<i class="fas fa-spinner spinner mr-2"></i>Generating...';

        const formData = new FormData();
        formData.append("title", title);
        formData.append("caption", document.getElementById("caption").value);

        // Append all files to FormData
        Array.from(files).forEach((file, index) => {
          formData.append("files", file); // Use "files" to match the backend parameter
        });

        try {
          const response = await fetch("/upload/image/", {
            method: "POST",
            body: formData,
          });

          if (!response.ok) {
            // If the response is not OK, log the error details
            const errorData = await response.json();
            console.error("Error details:", errorData);
            throw new Error(errorData.detail || "Failed to generate listing");
          }

          const data = await response.json();

          if (data.status === "success") {
            displayGeneratedListing(data.listing);
            showNotification("Listing generated successfully!");
          } else {
            throw new Error(data.message || "Failed to generate listing");
          }
        } catch (error) {
          console.error("Error generating listing:", error); // Log the full error
          showNotification(`Error: ${error.message}`, "error");
        } finally {
          btn.disabled = false;
          btn.innerHTML = "Generate Listing";
        }
      }

      // Update the generateVideoListing function
      async function generateVideoListing() {
        const title = document.getElementById("videoTitle").value;
        const description = document.getElementById("videoDescription").value;

        if (!title) {
          showNotification("Please provide a video title", "error");
          return;
        }

        const btn = document.getElementById("generateVideoBtn");
        btn.disabled = true;
        btn.innerHTML =
          '<i class="fas fa-spinner spinner mr-2"></i>Generating...';

        try {
          // Create the request body
          const formData = new FormData();
          formData.append("title", title);
          formData.append("description", description || "");

          // Only append file if it exists
          if (uploadedVideo) {
            formData.append("file", uploadedVideo);
          }

          const response = await fetch("/upload/video/", {
            method: "POST",
            body: formData,
          });

          if (!response.ok) {
            throw new Error(`HTTP error! status: ${response.status}`);
          }

          const data = await response.json();

          if (
            data.status === "success" &&
            data.message === "Video processed successfully" &&
            data.product_info
          ) {
            // Add default values for any missing properties
            const processedData = {
              id: data.product_info.id || `video_${Date.now()}`,
              title: data.product_info.title || title,
              transcript_summary:
                data.product_info.transcript_summary ||
                description ||
                "No description provided",
              highlights: data.product_info.highlights || [
                "Video analysis in progress",
              ],
              key_features: data.product_info.key_features || [
                "Features being analyzed",
              ],
              analytics: {
                views: data.product_info.analytics?.views || "0",
                likes: data.product_info.analytics?.likes || "0",
                engagement_rate:
                  data.product_info.analytics?.engagement_rate || "0%",
              },
              platforms: data.product_info.platforms || [
                { name: "YouTube", views: "0", rating: "0" },
                { name: "TikTok", views: "0", rating: "0" },
              ],
              category: data.product_info.category || "electronics",
              duration: data.product_info.duration || "0:00",
            };

            displayGeneratedVideoListing(processedData);
            showNotification("Video listing generated successfully!");
          } else {
            throw new Error(data.message || "Failed to process video");
          }
        } catch (error) {
          console.error("Error generating video listing:", error);
          showNotification(`Error: ${error.message}`, "error");
        } finally {
          btn.disabled = false;
          btn.innerHTML = "Generate Video Listing";
        }
      }

      async function getVideoAnalytics(videoId) {
        try {
          const response = await fetch(`/video/analytics/${videoId}`);
          const data = await response.json();

          const analyticsSection = document.getElementById(
            "videoAnalyticsSection"
          );
          if (!analyticsSection) return;

          if (data.status === "success" && data.analytics) {
            analyticsSection.innerHTML = `
                <h3 class="text-xl font-semibold mb-4">Video Analytics</h3>
                <div class="grid grid-cols-1 md:grid-cols-3 gap-6">
                    <div class="bg-white p-6 rounded-lg shadow">
                        <h4 class="font-semibold mb-3">Engagement</h4>
                        <div class="space-y-2">
                            <div class="flex justify-between">
                                <span class="text-gray-600">Views</span>
                                <span>${data.analytics.engagement.views}</span>
                            </div>
                            <div class="flex justify-between">
                                <span class="text-gray-600">Likes</span>
                                <span>${data.analytics.engagement.likes}</span>
                            </div>
                            <div class="flex justify-between">
                                <span class="text-gray-600">Comments</span>
                                <span>${
                                  data.analytics.engagement.comments
                                }</span>
                            </div>
                            <div class="flex justify-between">
                                <span class="text-gray-600">Watch Time</span>
                                <span>${
                                  data.analytics.engagement.average_watch_time
                                }</span>
                            </div>
                        </div>
                    </div>
                    
                    <div class="bg-white p-6 rounded-lg shadow">
                        <h4 class="font-semibold mb-3">Performance</h4>
                        <div class="space-y-2">
                            <div class="flex justify-between">
                                <span class="text-gray-600">Retention Rate</span>
                                <span>${
                                  data.analytics.performance.retention_rate
                                }</span>
                            </div>
                            <div class="flex justify-between">
                                <span class="text-gray-600">CTR</span>
                                <span>${
                                  data.analytics.performance.click_through_rate
                                }</span>
                            </div>
                            <div class="flex justify-between">
                                <span class="text-gray-600">Conversion Rate</span>
                                <span>${
                                  data.analytics.performance.conversion_rate
                                }</span>
                            </div>
                        </div>
                    </div>
                    
                    <div class="bg-white p-6 rounded-lg shadow">
                        <h4 class="font-semibold mb-3">Demographics</h4>
                        <div class="space-y-2">
                            ${Object.entries(
                              data.analytics.audience.demographics
                            )
                              .map(
                                ([age, percentage]) => `
                                <div class="flex justify-between">
                                    <span class="text-gray-600">${age}</span>
                                    <span>${percentage}</span>
                                </div>
                            `
                              )
                              .join("")}
                        </div>
                        <h5 class="font-semibold mt-4 mb-2">Top Regions</h5>
                        <div class="flex flex-wrap gap-2">
                            ${data.analytics.audience.top_regions
                              .map(
                                (region) => `
                                <span class="bg-blue-100 text-blue-800 px-2 py-1 rounded">${region}</span>
                            `
                              )
                              .join("")}
                        </div>
                    </div>
                </div>
            `;
          }
        } catch (error) {
          console.error("Error loading video analytics:", error);
          showNotification("Error loading video analytics", "error");
        }
      }

      function displayGeneratedListing(listing) {
        const container = document.getElementById("generatedListing");
        const previewImage = document.getElementById("previewImage");

        if (!previewImage) {
          console.error("previewImage element not found");
          return;
        }

        // Ensure the previewImage has a valid src
        if (!previewImage.src) {
          console.error("previewImage.src is undefined or empty");
          return;
        }

        // Update the container with the generated listing details
        container.innerHTML = `
    <div class="grid grid-cols-1 md:grid-cols-2 gap-8">
      <div>
        <img src="${
          previewImage.src
        }" class="w-full rounded-lg mb-4 object-cover h-[300px]">
        <h2 class="text-2xl font-bold mb-2">${listing.title}</h2>
        <p class="text-gray-600 mb-4">${listing.description}</p>
        <div class="text-2xl font-bold text-blue-600 mb-4">${
          listing.price
        }</div>
      </div>
      <div class="space-y-6">
        <div>
          <h3 class="text-xl font-semibold mb-4">Features</h3>
          <div class="space-y-3">
            ${listing.features
              .map(
                (feature) => `
              <div class="flex items-center space-x-3">
                <div class="flex-shrink-0">
                  <svg class="w-5 h-5 text-green-500" fill="none" stroke="currentColor" viewBox="0 0 24 24">
                    <path stroke-linecap="round" stroke-linejoin="round" stroke-width="2" d="M5 13l4 4L19 7"></path>
                  </svg>
                </div>
                <span class="text-gray-700">${feature}</span>
              </div>
            `
              )
              .join("")}
          </div>
        </div>
        <div class="flex space-x-4 pt-4">
          <button onclick="getComparisons('${listing.product_id}')" 
                  class="flex-1 bg-blue-600 text-white py-3 px-6 rounded-lg hover:bg-blue-700 transition-all duration-300">
            <i class="fas fa-sync-alt mr-2"></i>Compare
          </button>
          <button onclick="getAnalytics('${listing.product_id}')"
                  class="flex-1 border border-blue-600 text-blue-600 py-3 px-6 rounded-lg hover:bg-blue-50 transition-all duration-300">
            <i class="fas fa-chart-line mr-2"></i>Analytics
          </button>
        </div>
      </div>
    </div>
    <div id="comparisonsSection" class="mt-8 hidden">
      <h3 class="text-xl font-semibold mb-4">Compare with Similar Products</h3>
      <div id="comparisonsGrid" class="grid grid-cols-1 md:grid-cols-3 gap-6"></div>
    </div>
    <div id="analyticsSection" class="mt-8 hidden">
      <h3 class="text-xl font-semibold mb-4">Product Analytics</h3>
      <div id="analyticsGrid" class="grid grid-cols-1 md:grid-cols-3 gap-6"></div>
    </div>
  `;

        // Show the generated listing container
        container.classList.remove("hidden");
        container.scrollIntoView({ behavior: "smooth" });
      }

      async function getComparisons(productId) {
        try {
          const comparisonsSection =
            document.getElementById("comparisonsSection");
          comparisonsSection.classList.remove("hidden");
          const comparisonsGrid = document.getElementById("comparisonsGrid");
          comparisonsGrid.innerHTML =
            '<div class="col-span-3 text-center"><i class="fas fa-spinner spinner text-blue-600 text-3xl"></i></div>';

          const response = await fetch(`/compare/${productId}`);
          const data = await response.json();

          if (
            data.status === "success" &&
            data.comparable_products &&
            data.comparable_products.length > 0
          ) {
            comparisonsGrid.innerHTML = `
                <div class="col-span-3 overflow-x-auto">
                    <table class="min-w-full divide-y divide-gray-200">
                        <thead class="bg-gray-50">
                            <tr>
                                <th scope="col" class="px-6 py-3 text-left text-xs font-medium text-gray-500 uppercase tracking-wider">Product</th>
                                <th scope="col" class="px-6 py-3 text-left text-xs font-medium text-gray-500 uppercase tracking-wider">Price Range</th>
                                <th scope="col" class="px-6 py-3 text-left text-xs font-medium text-gray-500 uppercase tracking-wider">Features</th>
                                <th scope="col" class="px-6 py-3 text-left text-xs font-medium text-gray-500 uppercase tracking-wider">Action</th>
                            </tr>
                        </thead>
                        <tbody class="bg-white divide-y divide-gray-200">
                            ${data.comparable_products
                              .map(
                                (product) => `
                                <tr class="hover:bg-gray-50">
                                    <td class="px-6 py-4 whitespace-nowrap">
                                        <div class="flex items-center space-x-3">
                                            <img src="${getProductImage(
                                              product.id
                                            )}" 
                                                alt="${product.name}"
                                                class="w-12 h-12 rounded-lg object-cover">
                                            <div class="font-medium text-gray-900">${
                                              product.name
                                            }</div>
                                        </div>
                                    </td>
                                    <td class="px-6 py-4 whitespace-nowrap">
                                        <div class="text-blue-600 font-medium">${
                                          product.price_range
                                        }</div>
                                    </td>
                                    <td class="px-6 py-4">
                                        <ul class="list-none space-y-1">
                                            ${product.features
                                              .map(
                                                (feature) => `
                                                <li class="flex items-center space-x-2">
                                                    <svg class="w-4 h-4 text-green-500" fill="none" stroke="currentColor" viewBox="0 0 24 24">
                                                        <path stroke-linecap="round" stroke-linejoin="round" stroke-width="2" d="M5 13l4 4L19 7"></path>
                                                    </svg>
                                                    <span class="text-sm text-gray-600">${feature}</span>
                                                </li>
                                            `
                                              )
                                              .join("")}
                                        </ul>
                                    </td>
                                    <td class="px-6 py-4 whitespace-nowrap">
                                        <button onclick="viewProduct('${
                                          product.id
                                        }')" 
                                                class="bg-blue-50 text-blue-600 px-4 py-2 rounded-lg hover:bg-blue-100 transition-all duration-300">
                                            View Details
                                        </button>
                                    </td>
                                </tr>
                            `
                              )
                              .join("")}
                        </tbody>
                    </table>
                </div>
            `;
          } else {
            comparisonsGrid.innerHTML = `
                <div class="col-span-3 text-center py-8">
                    <i class="fas fa-info-circle text-gray-400 text-3xl mb-2"></i>
                    <p class="text-gray-500">No comparable products found</p>
                </div>
            `;
          }
          comparisonsSection.scrollIntoView({ behavior: "smooth" });
        } catch (error) {
          console.error("Error loading comparisons:", error);
          showNotification("Error loading comparisons", "error");
        }
      }

      async function getAnalytics(productId) {
        try {
          const analyticsSection = document.getElementById("analyticsSection");
          analyticsSection.classList.remove("hidden");
          const analyticsGrid = document.getElementById("analyticsGrid");
          analyticsGrid.innerHTML =
            '<div class="col-span-3 text-center"><i class="fas fa-spinner spinner text-blue-600 text-3xl"></i></div>';

          const response = await fetch(`/product/analytics/${productId}`);
          const data = await response.json();

          if (data.status === "success" && data.analytics) {
            analyticsGrid.innerHTML = `
                <div class="col-span-3 grid grid-cols-1 md:grid-cols-2 gap-6">
                    <!-- Sales Performance -->
                    <div class="bg-white p-6 rounded-lg shadow">
                        <h4 class="text-lg font-semibold mb-4">Sales Performance</h4>
                        <div class="space-y-3">
                            <div class="flex justify-between">
                                <span class="text-gray-600">Total Sales</span>
                                <span class="font-medium">${
                                  data.analytics.sales_performance.total_sales
                                }</span>
                            </div>
                            <div class="flex justify-between">
                                <span class="text-gray-600">Revenue</span>
                                <span class="font-medium">${
                                  data.analytics.sales_performance.revenue
                                }</span>
                            </div>
                            <div class="flex justify-between">
                                <span class="text-gray-600">Growth Rate</span>
                                <span class="font-medium">${
                                  data.analytics.sales_performance.growth_rate
                                }</span>
                            </div>
                        </div>
                    </div>

                    <!-- Customer Behavior -->
                    <div class="bg-white p-6 rounded-lg shadow">
                        <h4 class="text-lg font-semibold mb-4">Customer Behavior</h4>
                        <div class="space-y-3">
                            <div class="flex justify-between">
                                <span class="text-gray-600">View to Purchase Rate</span>
                                <span class="font-medium">${
                                  data.analytics.customer_behavior
                                    .view_to_purchase_rate
                                }</span>
                            </div>
                            <div class="flex justify-between">
                                <span class="text-gray-600">Cart Abandonment</span>
                                <span class="font-medium">${
                                  data.analytics.customer_behavior
                                    .cart_abandonment_rate
                                }</span>
                            </div>
                            <div class="flex justify-between">
                                <span class="text-gray-600">Average Rating</span>
                                <span class="font-medium">${
                                  data.analytics.customer_behavior
                                    .average_rating
                                }</span>
                            </div>
                        </div>
                    </div>

                    <!-- Demographics -->
                    <div class="bg-white p-6 rounded-lg shadow">
                        <h4 class="text-lg font-semibold mb-4">Demographics</h4>
                        <div class="space-y-3">
                            ${Object.entries(
                              data.analytics.demographics.age_groups
                            )
                              .map(
                                ([age, percentage]) => `
                                <div class="flex justify-between">
                                    <span class="text-gray-600">${age}</span>
                                    <span class="font-medium">${percentage}</span>
                                </div>
                            `
                              )
                              .join("")}
                        </div>
                    </div>

                    <!-- Marketing Metrics -->
                    <div class="bg-white p-6 rounded-lg shadow">
                        <h4 class="text-lg font-semibold mb-4">Marketing Metrics</h4>
                        <div class="space-y-3">
                            ${Object.entries(data.analytics.marketing_metrics)
                              .map(
                                ([metric, value]) => `
                                <div class="flex justify-between">
                                    <span class="text-gray-600">${metric
                                      .split("_")
                                      .map(
                                        (word) =>
                                          word.charAt(0).toUpperCase() +
                                          word.slice(1)
                                      )
                                      .join(" ")}</span>
                                    <span class="font-medium">${value}</span>
                                </div>
                            `
                              )
                              .join("")}
                        </div>
                    </div>
                </div>
            `;
          } else {
            analyticsGrid.innerHTML = `
                <div class="col-span-3 text-center py-8">
                    <i class="fas fa-chart-bar text-gray-400 text-3xl mb-2"></i>
                    <p class="text-gray-500">No analytics data available</p>
                </div>
            `;
          }
          analyticsSection.scrollIntoView({ behavior: "smooth" });
        } catch (error) {
          console.error("Error loading analytics:", error);
          showNotification("Error loading analytics", "error");
        }
      }

      // Update the displayGeneratedVideoListing function to handle missing properties
      function displayGeneratedVideoListing(videoInfo) {
        const container = document.getElementById("generatedVideoListing");
        container.innerHTML = `
        <div class="grid grid-cols-1 md:grid-cols-2 gap-8">
            <div>
                ${
                  uploadedVideo
                    ? `<video src="${
                        document.getElementById("previewVideo").src
                      }" 
                            class="w-full rounded-lg mb-4 object-cover" 
                            controls></video>`
                    : `<div class="w-full h-[300px] bg-gray-100 rounded-lg mb-4 flex items-center justify-center">
                        <i class="fas fa-video text-gray-400 text-4xl"></i>
                     </div>`
                }
                <h2 class="text-2xl font-bold mb-2">${videoInfo.title}</h2>
                <p class="text-gray-600 mb-4">${
                  videoInfo.transcript_summary
                }</p>
                <div class="flex items-center space-x-4 mb-4">
                    <span class="text-gray-500"><i class="fas fa-eye mr-1"></i>${
                      videoInfo.analytics.views
                    }</span>
                    <span class="text-gray-500"><i class="fas fa-thumbs-up mr-1"></i>${
                      videoInfo.analytics.likes
                    }</span>
                    <span class="text-gray-500"><i class="fas fa-chart-line mr-1"></i>${
                      videoInfo.analytics.engagement_rate
                    }</span>
                </div>
            </div>
            <div class="space-y-6">
                <div>
                    <h3 class="text-xl font-semibold mb-4">Highlights</h3>
                    <div class="space-y-3">
                        ${videoInfo.highlights
                          .map(
                            (highlight) => `
                            <div class="flex items-center space-x-3">
                                <div class="flex-shrink-0">
                                    <svg class="w-5 h-5 text-blue-500" fill="none" stroke="currentColor" viewBox="0 0 24 24">
                                        <path stroke-linecap="round" stroke-linejoin="round" stroke-width="2" d="M5 13l4 4L19 7"></path>
                                    </svg>
                                </div>
                                <span class="text-gray-700">${highlight}</span>
                            </div>
                        `
                          )
                          .join("")}
                    </div>
                </div>
                <div>
                    <h3 class="text-xl font-semibold mb-4">Key Features</h3>
                    <div class="space-y-3">
                        ${videoInfo.key_features
                          .map(
                            (feature) => `
                            <div class="flex items-center space-x-3">
                                <div class="flex-shrink-0">
                                    <svg class="w-5 h-5 text-green-500" fill="none" stroke="currentColor" viewBox="0 0 24 24">
                                        <path stroke-linecap="round" stroke-linejoin="round" stroke-width="2" d="M5 13l4 4L19 7"></path>
                                    </svg>
                                </div>
                                <span class="text-gray-700">${feature}</span>
                            </div>
                        `
                          )
                          .join("")}
                    </div>
                </div>
                <div>
                    <h3 class="text-xl font-semibold mb-4">Platforms</h3>
                    <div class="grid grid-cols-2 gap-4">
                        ${videoInfo.platforms
                          .map(
                            (platform) => `
                            <div class="bg-gray-50 p-4 rounded-lg">
                                <h4 class="font-medium mb-2">${platform.name}</h4>
                                <div class="text-sm text-gray-600">
                                    <div>Views: ${platform.views}</div>
                                    <div>Rating: ${platform.rating}</div>
                                </div>
                            </div>
                        `
                          )
                          .join("")}
                    </div>
                </div>
                <div class="flex space-x-4 pt-4">
                    <button onclick="getVideoComparisons('${videoInfo.id}')" 
                            class="flex-1 bg-blue-600 text-white py-3 px-6 rounded-lg hover:bg-blue-700 transition-all duration-300">
                        <i class="fas fa-sync-alt mr-2"></i>Compare
                    </button>
                    <button onclick="getVideoAnalytics('${videoInfo.id}')"
                            class="flex-1 border border-blue-600 text-blue-600 py-3 px-6 rounded-lg hover:bg-blue-50 transition-all duration-300">
                        <i class="fas fa-chart-line mr-2"></i>Analytics
                    </button>
                </div>
            </div>
        </div>
        <div id="videoAnalyticsSection" class="mt-8">
            <!-- Analytics content will be loaded here -->
        </div>
        <div id="videoComparisonsSection" class="mt-8 hidden">
            <h3 class="text-xl font-semibold mb-4">Compare with Similar Videos</h3>
            <div id="videoComparisonsGrid" class="grid grid-cols-1 md:grid-cols-3 gap-6"></div>
        </div>
    `;
        container.classList.remove("hidden");
        container.scrollIntoView({ behavior: "smooth" });

        // Automatically load analytics
        if (videoInfo.id) {
          getVideoAnalytics(videoInfo.id);
        }
      }
      // Add video comparison function
      async function getVideoComparisons(videoId) {
        try {
          const comparisonsSection = document.getElementById(
            "videoComparisonsSection"
          );
          comparisonsSection.classList.remove("hidden");
          const comparisonsGrid = document.getElementById(
            "videoComparisonsGrid"
          );
          comparisonsGrid.innerHTML =
            '<div class="col-span-3 text-center"><i class="fas fa-spinner spinner text-blue-600 text-3xl"></i></div>';

          const response = await fetch(`/video/compare/${videoId}`);
          const data = await response.json();

          if (
            data.status === "success" &&
            data.comparable_videos &&
            data.comparable_videos.length > 0
          ) {
            comparisonsGrid.innerHTML = data.comparable_videos
              .map(
                (video) => `
                <div class="bg-white rounded-lg shadow-md p-6 space-y-4">
                    <div class="relative">
                        <div class="w-full h-48 bg-gray-100 rounded-lg flex items-center justify-center">
                            <i class="fas fa-play-circle text-gray-400 text-4xl"></i>
                        </div>
                        <span class="absolute bottom-2 right-2 bg-black bg-opacity-75 text-white px-2 py-1 rounded text-sm">
                            ${video.duration}
                        </span>
                    </div>
                    <div>
                        <h4 class="font-semibold">${video.title}</h4>
                        <p class="text-sm text-gray-500">${
                          video.views
                        } views</p>
                    </div>
                    <div class="space-y-2">
                        <h5 class="font-medium">Comparison Points</h5>
                        <ul class="space-y-1">
                            ${video.comparison_points
                              .map(
                                (point) => `
                                <li class="flex items-center space-x-2 text-sm">
                                    <svg class="w-4 h-4 text-green-500" fill="none" stroke="currentColor" viewBox="0 0 24 24">
                                        <path stroke-linecap="round" stroke-linejoin="round" stroke-width="2" d="M5 13l4 4L19 7"></path>
                                    </svg>
                                    <span>${point}</span>
                                </li>
                            `
                              )
                              .join("")}
                        </ul>
                    </div>
                    <div class="pt-2">
                        <span class="text-blue-600 font-medium">${
                          video.price_range
                        }</span>
                    </div>
                    <button onclick="viewVideo('${video.id}')"
                            class="w-full bg-blue-50 text-blue-600 py-2 rounded-lg hover:bg-blue-100 transition-all duration-300">
                        View Details
                    </button>
                </div>
            `
              )
              .join("");
          } else {
            comparisonsGrid.innerHTML = `
                <div class="col-span-3 text-center py-8">
                    <i class="fas fa-info-circle text-gray-400 text-3xl mb-2"></i>
                    <p class="text-gray-500">No comparable videos found</p>
                </div>
            `;
          }
          comparisonsSection.scrollIntoView({ behavior: "smooth" });
        } catch (error) {
          console.error("Error loading video comparisons:", error);
          showNotification("Error loading video comparisons", "error");
        }
      }

      // Add view video function
      async function viewVideo(videoId) {
        try {
          const response = await fetch(`/video/listings/${videoId}`);
          const data = await response.json();

          if (data.status === "success" && data.listings.length > 0) {
            const videoInfo = data.listings[0];
            displayGeneratedVideoListing({
              id: videoId,
              title: videoInfo.title,
              transcript_summary:
                videoInfo.description || "No description available",
              analytics: {
                views: videoInfo.views,
                likes: "—",
                engagement_rate: "—",
              },
              highlights: videoInfo.key_timestamps
                ? Object.entries(videoInfo.key_timestamps).map(
                    ([key, value]) => `${key}: ${value}`
                  )
                : ["No highlights available"],
              key_features: ["Feature information not available"],
              platforms: videoInfo.product_links.map((link) => ({
                name: link.store,
                views: "—",
                rating: "—",
              })),
            });
          } else {
            showNotification("Video not found", "error");
          }
        } catch (error) {
          console.error("Error loading video:", error);
          showNotification("Error loading video details", "error");
        }
      }

      async function searchAll() {
        const query = document.getElementById("searchInput").value;
        if (!query) return;

        const resultsContainer = document.getElementById("searchResults");
        resultsContainer.innerHTML =
          '<div class="col-span-3 text-center"><i class="fas fa-spinner spinner text-blue-600 text-3xl"></i></div>';

        try {
          const response = await fetch(
            `/search/all/${encodeURIComponent(query)}`
          );
          const data = await response.json();

          if (
            data.status === "success" &&
            (data.results.products.length > 0 || data.results.videos.length > 0)
          ) {
            let html = "";

            // Products section
            if (data.results.products.length > 0) {
              html += `
                            <div class="col-span-3">
                                <h2 class="text-xl font-semibold mb-4">Products</h2>
                                <div class="grid grid-cols-1 md:grid-cols-3 gap-6">
                        `;
              html += data.results.products
                .map(
                  (product) => `
                            <div class="product-card bg-white rounded-xl shadow-md p-4 cursor-pointer"
                                 onclick="viewProduct('${product.id}')">
                                <img src="${getProductImage(product.id)}" 
                                     alt="${product.title}"
                                     class="w-full h-48 object-cover rounded-lg mb-4">
                                <h3 class="font-semibold mb-2">${
                                  product.title
                                }</h3>
                                <p class="text-sm text-gray-500 mb-2">${
                                  product.category
                                }</p>
                                <p class="text-blue-600 font-semibold">${
                                  product.price_range
                                }</p>
                            </div>
                        `
                )
                .join("");
              html += "</div></div>";
            }

            // Videos section
            if (data.results.videos.length > 0) {
              html += `
                            <div class="col-span-3 mt-8">
                                <h2 class="text-xl font-semibold mb-4">Videos</h2>
                                <div class="grid grid-cols-1 md:grid-cols-3 gap-6">
                        `;
              html += data.results.videos
                .map(
                  (video) => `
                            <div class="product-card bg-white rounded-xl shadow-md p-4 cursor-pointer"
                                 onclick="viewVideo('${video.id}')">
                                <div class="relative">
                                    <img src="/api/placeholder/400/225" 
                                         alt="${video.title}"
                                         class="w-full h-48 object-cover rounded-lg mb-4">
                                    <div class="absolute inset-0 flex items-center justify-center">
                                        <i class="fas fa-play-circle text-white text-4xl opacity-75"></i>
                                    </div>
                                </div>
                                <h3 class="font-semibold mb-2">${video.title}</h3>
                                <p class="text-sm text-gray-500 mb-2">${video.category}</p>
                                <div class="flex items-center space-x-4">
                                    <span class="text-gray-500 text-sm"><i class="fas fa-eye mr-1"></i>${video.analytics.views}</span>
                                    <span class="text-gray-500 text-sm"><i class="fas fa-thumbs-up mr-1"></i>${video.analytics.likes}</span>
                                </div>
                            </div>
                        `
                )
                .join("");
              html += "</div></div>";
            }

            resultsContainer.innerHTML = html;
          } else {
            resultsContainer.innerHTML = `
                        <div class="col-span-3 text-center text-gray-500">
                            <i class="fas fa-search text-4xl mb-2"></i>
                            <p>No results found</p>
                        </div>
                    `;
          }
        } catch (error) {
          showNotification("Error searching content", "error");
        }
      }

      function showNotification(message, type = "success") {
        const notification = document.getElementById("notification");
        const text = document.getElementById("notificationText");
        text.textContent = message;
        notification.classList.remove("hidden");
        setTimeout(() => notification.classList.add("hidden"), 3000);
      }

      // Initialize
      switchTab("upload");

      // Product image mapping
      const PRODUCT_ID_MAPPING = {
        headphones: "elec_123",
        shoes: "fash_123",
        lamp: "decor_123",
        lipstick: "beauty_123",
        basketball: "sports_123",
      };

      const PRODUCT_IMAGES = {
        electronics: {
          elec_123: "/static/electronics/sony_headphones.jpg",
          elec_124: "/static/electronics/smart_watch.webp",
          elec_125: "/static/electronics/apple_ipad.jpg",
        },
        fashion: {
          fash_123: "/static/fashion/nike_shoes.jpg",
          fash_124: "/static/fashion/oversized_zara_blazer.jpg",
          fash_125: "/static/fashion/adidas_shoes.webp",
        },
        home_decor: {
          decor_123: "/static/home_decor/lamp.jpeg",
          decor_124: "/static/home_decor/rug.jpeg",
          decor_125: "/static/home_decor/mirror.jpg",
        },
        beauty: {
          beauty_123: "/static/beauty/lipstick.jpg",
          beauty_124: "/static/beauty/mascara.avif",
          beauty_125: "/static/beauty/foundation.jpg",
        },
        sports: {
          sports_123: "/static/sports/basketball.jpeg",
          sports_124: "/static/sports/cleats.jpeg",
          sports_125: "/static/sports/racket.webp",
        },
      };

      function getProductImage(productId) {
        for (const category of Object.values(PRODUCT_IMAGES)) {
          if (productId in category) {
            return category[productId];
          }
        }
        return "/static/placeholder.png";
      }

      function init() {
        const elements = initializeEventListeners();

        fetchGitHubData();

         }
       init();
    </script>
  </body>
</html><|MERGE_RESOLUTION|>--- conflicted
+++ resolved
@@ -72,31 +72,6 @@
   </head>
   <body class="bg-gray-50">
     <div class="min-h-screen">
-<<<<<<< HEAD
-        <!-- Navigation -->
-        <nav class="bg-white shadow-md fixed w-full z-50">
-            <div class="max-w-7xl mx-auto px-4 sm:px-6 lg:px-8">
-                <div class="flex justify-between h-16 items-center">
-                    <div class="flex items-center">
-                        <i class="fas fa-cube text-blue-600 text-2xl"></i>
-                        <span class="ml-2 text-xl font-semibold">SocioSell</span>
-                    </div>
-                    <div class="flex space-x-4">
-                        <button onclick="switchTab('search')" id="searchTab" class="px-4 py-2 rounded-lg transition-colors">
-                            <i class="fas fa-search mr-2"></i>Search
-                        </button>
-                        <button onclick="switchTab('upload')" id="uploadTab" class="px-4 py-2 rounded-lg transition-colors">
-                            <i class="fas fa-image mr-2"></i>Image
-                        </button>
-                        <button onclick="switchTab('video')" id="videoTab" class="px-4 py-2 rounded-lg transition-colors">
-                            <i class="fas fa-video mr-2"></i>Video
-                        </button>   
-                           <button onclick="switchTab('contributors')" id="contributorsTab" class="px-4 py-2 rounded-lg transition-colors">
-                            <i class="fas fa-users mr-2"></i>Contributors
-                        </button>
-                    </div>
-                </div>
-=======
       <!-- Navigation -->
       <nav class="bg-white shadow-md fixed w-full z-50">
         <div class="max-w-7xl mx-auto px-4 sm:px-6 lg:px-8">
@@ -126,8 +101,10 @@
                 class="px-4 py-2 rounded-lg transition-colors"
               >
                 <i class="fas fa-video mr-2"></i>Video
+                        </button>   
+                           <button onclick="switchTab('contributors')" id="contributorsTab" class="px-4 py-2 rounded-lg transition-colors">
+                            <i class="fas fa-users mr-2"></i>Contributors
               </button>
->>>>>>> 4d8d792b
             </div>
           </div>
         </div>
@@ -1128,14 +1105,10 @@
     };
 }
 
-<<<<<<< HEAD
-=======
-      // File Handling
       document
         .getElementById("fileInput")
         .addEventListener("change", handleFileSelect);
 
->>>>>>> 4d8d792b
       function handleFileSelect(e) {
         const file = e.target.files[0]; // Get the first file
         if (file) {
