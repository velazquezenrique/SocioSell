--- conflicted
+++ resolved
@@ -64,7 +64,6 @@
   </head>
   <body class="bg-gray-50">
     <div class="min-h-screen">
-<<<<<<< HEAD
         <!-- Navigation -->
         <nav class="bg-white shadow-md fixed w-full z-50">
             <div class="max-w-7xl mx-auto px-4 sm:px-6 lg:px-8">
@@ -100,68 +99,6 @@
               </p>
             </div>
 
-                    <!-- Upload Form -->
-                    <div class="max-w-2xl mx-auto bg-white rounded-xl shadow-md p-6">
-                        <div class="upload-zone p-8 text-center rounded-lg mb-6" id="dropZone">
-                            <div id="uploadPrompt">
-                                <i class="fas fa-image text-4xl text-blue-500 mb-4"></i>
-                                <p class="text-gray-600 mb-4">Drag and drop your image here, or</p>
-                                <label class="bg-blue-600 text-white px-4 py-2 rounded-lg cursor-pointer hover:bg-blue-700">
-                                    Choose File
-                                    <input type="file" class="hidden" id="fileInput" accept="image/*">
-                                </label>
-                            </div>
-                            <img id="previewImage" class="hidden max-h-48 mx-auto" />
-                        </div>
-=======
-      <!-- Navigation -->
-      <nav class="bg-white shadow-md fixed w-full z-50">
-        <div class="max-w-7xl mx-auto px-4 sm:px-6 lg:px-8">
-          <div class="flex justify-between h-16 items-center">
-            <div class="flex items-center">
-              <i class="fas fa-cube text-blue-600 text-2xl"></i>
-              <span class="ml-2 text-xl font-semibold">SocioSell</span>
-            </div>
-            <div class="flex space-x-4">
-              <button
-                onclick="switchTab('upload')"
-                id="uploadTab"
-                class="px-4 py-2 rounded-lg transition-colors"
-              >
-                <i class="fas fa-cloud-upload-alt mr-2"></i>Upload
-              </button>
-              <button
-                onclick="switchTab('search')"
-                id="searchTab"
-                class="px-4 py-2 rounded-lg transition-colors"
-              >
-                <i class="fas fa-search mr-2"></i>Search
-              </button>
-              <button
-                onclick="switchTab('video')"
-                id="videoTab"
-                class="px-4 py-2 rounded-lg transition-colors"
-              >
-                <i class="fas fa-video mr-2"></i>Video
-              </button>
-            </div>
-          </div>
-        </div>
-      </nav>
->>>>>>> 1926fd6f
-
-      <!-- Main Content -->
-      <main class="pt-20 pb-8 px-4">
-        <div class="max-w-7xl mx-auto">
-          <!-- Upload Section -->
-          <div id="uploadSection" class="space-y-8">
-            <div class="text-center">
-              <h1 class="text-3xl font-bold mb-4">Generate Product Listings</h1>
-              <p class="text-gray-600">
-                Transform your product images into detailed listings
-              </p>
-            </div>
-
             <!-- Upload Form -->
             <div class="max-w-2xl mx-auto bg-white rounded-xl shadow-md p-6">
               <div
@@ -170,9 +107,9 @@
               >
                 <div id="uploadPrompt">
                   <i
-                    class="fas fa-cloud-upload-alt text-4xl text-blue-500 mb-4"
+                    class="fas fa-image text-4xl text-blue-500 mb-4"
                   ></i>
-                  <p class="text-gray-600 mb-2">
+                  <p class="text-gray-600 mb-4">
                     Drag and drop your image here, or
                   </p>
                   <label
@@ -280,7 +217,7 @@
               >
                 <div id="videoUploadPrompt">
                   <i class="fas fa-video text-4xl text-blue-500 mb-4"></i>
-                  <p class="text-gray-600 mb-2">
+                  <p class="text-gray-600 mb-4">
                     Drag and drop your video here, or
                   </p>
                   <label
