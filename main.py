--- conflicted
+++ resolved
@@ -1,263 +1,262 @@
-import google.generativeai as genai
-from fastapi import FastAPI, Request, UploadFile, HTTPException, File
-from flask import request
-from motor.motor_asyncio import AsyncIOMotorClient
-import logging
-import os
-from fastapi.staticfiles import StaticFiles
-from fastapi.templating import Jinja2Templates
-from fastapi.responses import HTMLResponse, JSONResponse
-from PIL import Image
-from dotenv import load_dotenv
-from time import time
-from image_processor import ImageProcessor
-from routers import image, video, combined
-from pymongo import MongoClient
-from pymongo.server_api import ServerApi
-
-
-# Configure logging
-logging.basicConfig(
-    level=logging.INFO,
-    format='%(asctime)s - %(levelname)s - %(message)s'
-)
-logger = logging.getLogger(__name__)
-
-app = FastAPI(
-    title="Social Media Product Listing Generator")
-
-# Load .env file
-load_dotenv()
-
-# MongoDB setup
-MONGODB_URL = os.getenv("MONGODB_URL")
-try:
-    client = AsyncIOMotorClient(
-        MONGODB_URL,
-        maxPoolSize=20,
-        minPoolSize=5,
-        connectTimeoutMS=10000   
-    )
-    db = client.social_media_products
-    logger.info("MongoDB client initialized with connection pooling")
-except Exception as e:
-    logger.error(f"Failed to initialize MongoDB client: {str(e)}")
-    raise
-
-# Image Collections
-product_collection = db["products"]
-listing_collection = db["listings"]
-analytics_collection = db["analytics"]
-review_collection = db["reviews"]
-# Video Collections
-video_collection = db["videos"]
-video_listings_collection = db["video_listings"]
-video_analytics_collection = db["video_analytics"]
-
-# Static files and templates setup
-app.mount("/static", StaticFiles(directory="static"), name="static")
-templates = Jinja2Templates(directory="templates")
-
-# Initialize Image Processor
-image_processor = ImageProcessor()
-
-# Include Routers
-app.include_router(image.router, prefix="/upload/image", tags=["Image"])
-app.include_router(video.router, prefix="/upload/video", tags=["Video"])
-app.include_router(combined.router, prefix="/search/all", tags=["Combined"])
-
-
-@app.get("/", response_class=HTMLResponse)
-async def home(request: Request):
-    return templates.TemplateResponse("index.html", {"request": request})
-
-
-@app.get("/health", tags=["Monitoring"])
-async def health_check():
-    """
-    Health check endpoint to monitor MongoDB connection and response time.
-    """
-    start_time = time()
-    try:
-        await db.command("ping")
-        db_status = "connected"
-    except Exception as e:
-        db_status = f"disconnected: {str(e)}"
-
-    response_time = round((time() - start_time) * 1000, 2)
-    status_code = 200 if db_status == "connected" else 500
-
-    # Log status
-    logger.info(f"Health Check: DB status - {db_status}, Response Time - {response_time}ms")
-
-    try:
-        stats = await client.admin.command('serverStatus')
-        connection_stats = stats.get('connections', {})
-        logger.info(f"Connection Pool Stats: {connection_stats}")
-    except Exception as pool_exception:
-        logger.error(f"Failed to retrieve pool stats: {pool_exception}")
-
-
-    return JSONResponse(
-        content={
-            "status": "healthy" if db_status == "connected" else "unhealthy",
-            "db_status": db_status,
-            "response_time_ms": response_time,
-        },
-        status_code=status_code,
-    )
-
-<<<<<<< HEAD
-@app.get("/pool-stats", tags=["Monitoring"])
-async def pool_stats():
-    """
-    Endpoint to retrieve and log MongoDB connection pool stats.
-    """
-    try:
-        stats = await client.admin.command('serverStatus')
-        connection_stats = stats.get('connections', {})
-        logger.info(f"Connection Pool Stats: {connection_stats}")
-        return JSONResponse(content={"pool_stats": connection_stats}, status_code=200)
-    except Exception as e:
-        logger.error(f"Error fetching pool stats: {e}")
-        return JSONResponse(content={"error": str(e)}, status_code=500)
-=======
-
-@app.post("/upload_image")
-async def upload_image(request: Request, file: UploadFile):
-    """
-    Handle image upload, analyze the product, and generate personalized recommendations.
-    """
-    try:
-        # Open the uploaded image
-        image = Image.open(file.file)
-
-        # Analyze the image using ImageProcessor
-        raw_response = await image_processor.analyze_product(image)
-        
-        if raw_response.get("status") == "error":
-            raise HTTPException(status_code=500, detail=raw_response.get("message"))
-
-        # Generate dynamic recommendations
-        recommendations = await generate_recommendations(raw_response)
-
-        # Combine analysis and recommendations
-        result = {**raw_response, "recommendations": recommendations}
-
-        # Return the response based on client request
-        accept_header = request.headers.get("accept", "").lower()
-        if "application/json" in accept_header:
-            return JSONResponse(content=result, status_code=200)
-        else:
-            return templates.TemplateResponse(
-                "result.html",
-                {"request": request, "result": result}
-            )
-    except Exception as e:
-        logger.error(f"Error processing image: {str(e)}")
-        return JSONResponse(
-            content={"status": "error", "message": "Failed to process image"},
-            status_code=500
-        )
-
-
-async def generate_recommendations(data):
-    """
-    Generate personalized recommendations based on the product's category and features using MongoDB.
-    Ensures at least 3-5 recommendations.
-    """
-    try:
-        # Establish MongoDB connection
-        uri = os.getenv("MONGODB_URL")
-        client = MongoClient(uri, server_api=ServerApi('1'))
-        db = client.social_media_products
-        product_collection = db["products"]
-
-        category = data.get("category", None)
-        subcategory = data.get("subcategory", None)
-        key_features = data.get("key_features", [])
-
-        if not category:
-            logger.warning("No category provided for recommendation. Returning default response.")
-            return [{"name": "No recommendations available", "price": "N/A", "url": "#"}]
-
-        # Primary query: match category and at least one key feature
-        primary_query = {
-            "category": category,
-            "subcategory": subcategory,
-            "common_features": {"$in": key_features}
-        }
-
-        # Fallback query: match only the category if primary query has insufficient results
-        fallback_query = {"category": category,
-                          "subcategory": subcategory}
-
-        # Fetch recommendations
-        recommendations = list(product_collection.find(primary_query).limit(5))
-        if len(recommendations) < 3:
-            additional_recommendations = list(
-                product_collection.find(fallback_query).limit(5 - len(recommendations))
-            )
-            recommendations.extend(additional_recommendations)
-
-        # Format recommendations
-        formatted_recommendations = [
-            {
-                "name": product.get("brand_options", ["Unknown Product"])[0],
-                "price": product.get("price_ranges", {}).get("mid_range", {}).get("min", "N/A"),
-                "features": product.get("common_features", []),
-            }
-            for product in recommendations
-        ]
-
-        # Return default if still insufficient recommendations
-        if not formatted_recommendations:
-            formatted_recommendations = [{"name": "No recommendations available", "price": "N/A", "url": "#"}]
-
-        return formatted_recommendations
-
-    except Exception as e:
-        logger.error(f"Error generating recommendations: {str(e)}")
-        return [{"name": "Error generating recommendations", "price": "N/A", "url": "#"}]
-    finally:
-        client.close()
-
-
-# def _parse_recommendations(response_text):
-#     """
-#     Parse the raw response from GenAI and extract recommendations in structured format.
-#     """
-#     recommendations = []
-
-#     try:
-#         # Extract the text between BEGIN_RECOMMENDATIONS and END_RECOMMENDATIONS
-#         if "BEGIN_RECOMMENDATIONS" in response_text and "END_RECOMMENDATIONS" in response_text:
-#             content = response_text.split("BEGIN_RECOMMENDATIONS")[-1].split("END_RECOMMENDATIONS")[0].strip()
-#         else:
-#             content = response_text.strip()
-
-#         # Process each line as a separate product recommendation
-#         lines = content.split("\n")
-#         for line in lines:
-#             if line.strip().startswith("-"):
-#                 # Parse product details from the line
-#                 product_details = line.strip("- ").split(", ")
-#                 if len(product_details) >= 2:
-#                     recommendations.append({
-#                         "name": product_details[0],
-#                         "price": product_details[1],
-#                         "url": "#",  # Placeholder for product URLs
-#                         "description": ", ".join(product_details[2:]) if len(product_details) > 2 else "No description available."
-#                     })
-
-#         return recommendations
-
-#     except Exception as e:
-#         logger.error(f"Error parsing recommendations: {str(e)}")
-#         return []
->>>>>>> b01c18d3
-
-
-if __name__ == "__main__":
-    import uvicorn
+import google.generativeai as genai
+from fastapi import FastAPI, Request, UploadFile, HTTPException, File
+from flask import request
+from motor.motor_asyncio import AsyncIOMotorClient
+import logging
+import os
+from fastapi.staticfiles import StaticFiles
+from fastapi.templating import Jinja2Templates
+from fastapi.responses import HTMLResponse, JSONResponse
+from PIL import Image
+from dotenv import load_dotenv
+from time import time
+from image_processor import ImageProcessor
+from routers import image, video, combined
+from pymongo import MongoClient
+from pymongo.server_api import ServerApi
+
+
+# Configure logging
+logging.basicConfig(
+    level=logging.INFO,
+    format='%(asctime)s - %(levelname)s - %(message)s'
+)
+logger = logging.getLogger(__name__)
+
+app = FastAPI(
+    title="Social Media Product Listing Generator")
+
+# Load .env file
+load_dotenv()
+
+# MongoDB setup
+MONGODB_URL = os.getenv("MONGODB_URL")
+try:
+    client = AsyncIOMotorClient(
+        MONGODB_URL,
+        maxPoolSize=20,
+        minPoolSize=5,
+        connectTimeoutMS=10000   
+    )
+    db = client.social_media_products
+    logger.info("MongoDB client initialized with connection pooling")
+except Exception as e:
+    logger.error(f"Failed to initialize MongoDB client: {str(e)}")
+    raise
+
+# Image Collections
+product_collection = db["products"]
+listing_collection = db["listings"]
+analytics_collection = db["analytics"]
+review_collection = db["reviews"]
+# Video Collections
+video_collection = db["videos"]
+video_listings_collection = db["video_listings"]
+video_analytics_collection = db["video_analytics"]
+
+# Static files and templates setup
+app.mount("/static", StaticFiles(directory="static"), name="static")
+templates = Jinja2Templates(directory="templates")
+
+# Initialize Image Processor
+image_processor = ImageProcessor()
+
+# Include Routers
+app.include_router(image.router, prefix="/upload/image", tags=["Image"])
+app.include_router(video.router, prefix="/upload/video", tags=["Video"])
+app.include_router(combined.router, prefix="/search/all", tags=["Combined"])
+
+
+@app.get("/", response_class=HTMLResponse)
+async def home(request: Request):
+    return templates.TemplateResponse("index.html", {"request": request})
+
+
+@app.get("/health", tags=["Monitoring"])
+async def health_check():
+    """
+    Health check endpoint to monitor MongoDB connection and response time.
+    """
+    start_time = time()
+    try:
+        await db.command("ping")
+        db_status = "connected"
+    except Exception as e:
+        db_status = f"disconnected: {str(e)}"
+
+    response_time = round((time() - start_time) * 1000, 2)
+    status_code = 200 if db_status == "connected" else 500
+
+    # Log status
+    logger.info(f"Health Check: DB status - {db_status}, Response Time - {response_time}ms")
+
+    try:
+        stats = await client.admin.command('serverStatus')
+        connection_stats = stats.get('connections', {})
+        logger.info(f"Connection Pool Stats: {connection_stats}")
+    except Exception as pool_exception:
+        logger.error(f"Failed to retrieve pool stats: {pool_exception}")
+
+
+    return JSONResponse(
+        content={
+            "status": "healthy" if db_status == "connected" else "unhealthy",
+            "db_status": db_status,
+            "response_time_ms": response_time,
+        },
+        status_code=status_code,
+    )
+
+
+@app.get("/pool-stats", tags=["Monitoring"])
+async def pool_stats():
+    """
+    Endpoint to retrieve and log MongoDB connection pool stats.
+    """
+    try:
+        stats = await client.admin.command('serverStatus')
+        connection_stats = stats.get('connections', {})
+        logger.info(f"Connection Pool Stats: {connection_stats}")
+        return JSONResponse(content={"pool_stats": connection_stats}, status_code=200)
+    except Exception as e:
+        logger.error(f"Error fetching pool stats: {e}")
+        return JSONResponse(content={"error": str(e)}, status_code=500)
+
+
+@app.post("/upload_image")
+async def upload_image(request: Request, file: UploadFile):
+    """
+    Handle image upload, analyze the product, and generate personalized recommendations.
+    """
+    try:
+        # Open the uploaded image
+        image = Image.open(file.file)
+
+        # Analyze the image using ImageProcessor
+        raw_response = await image_processor.analyze_product(image)
+        
+        if raw_response.get("status") == "error":
+            raise HTTPException(status_code=500, detail=raw_response.get("message"))
+
+        # Generate dynamic recommendations
+        recommendations = await generate_recommendations(raw_response)
+
+        # Combine analysis and recommendations
+        result = {**raw_response, "recommendations": recommendations}
+
+        # Return the response based on client request
+        accept_header = request.headers.get("accept", "").lower()
+        if "application/json" in accept_header:
+            return JSONResponse(content=result, status_code=200)
+        else:
+            return templates.TemplateResponse(
+                "result.html",
+                {"request": request, "result": result}
+            )
+    except Exception as e:
+        logger.error(f"Error processing image: {str(e)}")
+        return JSONResponse(
+            content={"status": "error", "message": "Failed to process image"},
+            status_code=500
+        )
+
+
+async def generate_recommendations(data):
+    """
+    Generate personalized recommendations based on the product's category and features using MongoDB.
+    Ensures at least 3-5 recommendations.
+    """
+    try:
+        # Establish MongoDB connection
+        uri = os.getenv("MONGODB_URL")
+        client = MongoClient(uri, server_api=ServerApi('1'))
+        db = client.social_media_products
+        product_collection = db["products"]
+
+        category = data.get("category", None)
+        subcategory = data.get("subcategory", None)
+        key_features = data.get("key_features", [])
+
+        if not category:
+            logger.warning("No category provided for recommendation. Returning default response.")
+            return [{"name": "No recommendations available", "price": "N/A", "url": "#"}]
+
+        # Primary query: match category and at least one key feature
+        primary_query = {
+            "category": category,
+            "subcategory": subcategory,
+            "common_features": {"$in": key_features}
+        }
+
+        # Fallback query: match only the category if primary query has insufficient results
+        fallback_query = {"category": category,
+                          "subcategory": subcategory}
+
+        # Fetch recommendations
+        recommendations = list(product_collection.find(primary_query).limit(5))
+        if len(recommendations) < 3:
+            additional_recommendations = list(
+                product_collection.find(fallback_query).limit(5 - len(recommendations))
+            )
+            recommendations.extend(additional_recommendations)
+
+        # Format recommendations
+        formatted_recommendations = [
+            {
+                "name": product.get("brand_options", ["Unknown Product"])[0],
+                "price": product.get("price_ranges", {}).get("mid_range", {}).get("min", "N/A"),
+                "features": product.get("common_features", []),
+            }
+            for product in recommendations
+        ]
+
+        # Return default if still insufficient recommendations
+        if not formatted_recommendations:
+            formatted_recommendations = [{"name": "No recommendations available", "price": "N/A", "url": "#"}]
+
+        return formatted_recommendations
+
+    except Exception as e:
+        logger.error(f"Error generating recommendations: {str(e)}")
+        return [{"name": "Error generating recommendations", "price": "N/A", "url": "#"}]
+    finally:
+        client.close()
+
+
+# def _parse_recommendations(response_text):
+#     """
+#     Parse the raw response from GenAI and extract recommendations in structured format.
+#     """
+#     recommendations = []
+
+#     try:
+#         # Extract the text between BEGIN_RECOMMENDATIONS and END_RECOMMENDATIONS
+#         if "BEGIN_RECOMMENDATIONS" in response_text and "END_RECOMMENDATIONS" in response_text:
+#             content = response_text.split("BEGIN_RECOMMENDATIONS")[-1].split("END_RECOMMENDATIONS")[0].strip()
+#         else:
+#             content = response_text.strip()
+
+#         # Process each line as a separate product recommendation
+#         lines = content.split("\n")
+#         for line in lines:
+#             if line.strip().startswith("-"):
+#                 # Parse product details from the line
+#                 product_details = line.strip("- ").split(", ")
+#                 if len(product_details) >= 2:
+#                     recommendations.append({
+#                         "name": product_details[0],
+#                         "price": product_details[1],
+#                         "url": "#",  # Placeholder for product URLs
+#                         "description": ", ".join(product_details[2:]) if len(product_details) > 2 else "No description available."
+#                     })
+
+#         return recommendations
+
+#     except Exception as e:
+#         logger.error(f"Error parsing recommendations: {str(e)}")
+#         return []
+
+
+if __name__ == "__main__":
+    import uvicorn
     uvicorn.run("main:app", host="127.0.0.2", port=8002, reload=True)