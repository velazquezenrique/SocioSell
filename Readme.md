<div style="display: flex; align-items: center; justify-content: center; padding: 20px; background-color: #1e1e2f; color: white; height: 150px;">
    <h2>🎉 Selected for Social Winter of Code 2025! 🎉</h2>
</div>



# SocioSell: Social Media to Product Listing Generator 🛍️

[![Python](https://img.shields.io/badge/Python-3.8%2B-blue.svg)](https://www.python.org/)
[![FastAPI](https://img.shields.io/badge/FastAPI-Latest-009688.svg)](https://fastapi.tiangolo.com/)
[![MongoDB](https://img.shields.io/badge/MongoDB-Atlas-47A248.svg)](https://www.mongodb.com/atlas)
[![Gemini AI](https://img.shields.io/badge/Gemini-1.5%20Pro-red.svg)](https://cloud.google.com/ai-platform)
[![TailwindCSS](https://img.shields.io/badge/Tailwind-CSS-38B2AC.svg)](https://tailwindcss.com/)
[![License](https://img.shields.io/badge/License-MIT-yellow.svg)](LICENSE)
[![PRs Welcome](https://img.shields.io/badge/PRs-welcome-brightgreen.svg)](CONTRIBUTING.md)
[![Social Winter of Code](https://img.shields.io/badge/SWOC-2025-orange.svg)](https://swoc.tech)
[![Contributors](https://img.shields.io/github/contributors/Varsha-1605/SocioSell)](https://github.com/Varsha-1605/SocioSell/graphs/contributors)

<p align="center">
  An open-source initiative to transform social media content into comprehensive Amazon-style product listings using cutting-edge AI technology. </p>

[🌟 Features](#-features) •
[⚙️ Installation](#development-setup) •
[💡 API Endpoints](#-api-endpoints) •
[🤝 Contributing](#-contributing) •
[👥 Community](#-community)

<img src="https://raw.githubusercontent.com/Varsha-1605/SocioSell/main/static/banner.png" width="100%" alt="Project Banner"/>

</div>

---

## 🎯 Project Vision

SocioSell aims to bridge the gap between social media content and e-commerce by providing an open-source solution for automated product listing generation. Whether you're a developer, marketer, or e-commerce enthusiast, your contributions can help shape the future of social commerce.

## 📺 Project Demo

Watch our community demo:

[🎥 Watch Demo](https://github.com/Varsha-1605/SocioSell/blob/main/static/folder/Untitled%20video%20-%20Made%20with%20Clipchamp.mp4)

---

## 🌟 Features

<table>
  <tr>
    <td>
      <h3>🤖 AI-Powered Analysis</h3>
      <ul>
        <li>Google Generative AI integration</li>
        <li>Smart product detection</li>
        <li>Automatic feature extraction</li>
      </ul>
    </td>
    <td>
      <h3>🔄 Smart Processing</h3>
      <ul>
        <li>Real-time processing</li>
        <li>Async operations</li>
        <li>Intelligent matching</li>
      </ul>
    </td>
  </tr>
  <tr>
    <td>
      <h3>🎯 Product Categories</h3>
      <ul>
        <li>Electronics</li>
        <li>Fashion</li>
        <li>Home Decor</li>
        <li>Beauty</li>
        <li>Sports Equipment</li>
      </ul>
    </td>
    <td>
      <h3>💫 User Experience</h3>
      <ul>
        <li>Modern UI/UX</li>
        <li>Drag-and-drop uploads</li>
        <li>Interactive comparisons</li>
      </ul>
    </td>
  </tr>
</table>

## ⚠️ Limitations  
- **Maximum Processing Capacity** (due to Gemini API constraints):  
  - **Images**: Up to 5 images per request.  
  - **Videos**: Up to 3 videos, each limited to 10 seconds in duration.  

## 🔧 Technology Stack

### Backend Infrastructure
```mermaid
graph LR
    A[Python 3.8+] --> B[FastAPI]
    B --> C[MongoDB]
    B --> D[Gemini AI]
    B --> E[AsyncIO]
```

### Frontend Technologies
```mermaid
graph LR
    A[HTML5] --> B[TailwindCSS]
    B --> C[JavaScript]
    C --> D[Font Awesome]
```

## Development Setup  

I. Clone the repository 
> ```  
>  git clone https://github.com/Varsha-1605/SocioSell.git  
> cd SocioSell
> ```  

II. Set up a virtual environment
> ```
> python -m venv venv  
> source venv/bin/activate  # Windows: > venv\Scripts\activate  
> ```
III. Install dependencies
> ```
> pip install -r requirements.txt  
> ```
IV. Create a `.env` file
> ```
> cat > .env << EOL  
> GOOGLE_API_KEY=your_google_api_key  
> MONGODB_URL=your_mongodb_connection_string  
> EOL  
> ```
V. Initialize the database
> ```
> python database_setup.py  
> ```
VII. Start the development server
> ```
> uvicorn main:app --reload  
> ```
VIII. Access the application
- Open your browser and go to `http://localhost:8000`.

### Troubleshooting Common Issues

1. Gemini API Connection
```bash
Error: Failed to connect to Gemini API
Solution: Ensure GOOGLE_API_KEY is properly set in .env file
```

2. MongoDB Connection
```bash
Error: MongoDB connection failed
Solution: Check MONGODB_URL format and network connectivity
```

3. Image Processing
```bash
Error: Image processing failed
Solution: Verify image format (supported: jpg, png) and size (<5MB)
```

## 📁 Project Structure  

The detailed project structure is available in a separate file. Please refer to:  
[📁 Project Structure Details](./docs/PROJECT_STRUCTURE.md)

## 💡 API Endpoints

<<<<<<< HEAD
<table>
  <tr>
    <th>Endpoint</th>
    <th>Method</th>
    <th>Description</th>
  </tr>
  <tr>
    <td><code>/upload/</code></td>
    <td>POST</td>
    <td>Upload & analyze products</td>
  </tr>
  <tr>
    <td><code>/search/{title}</code></td>
    <td>GET</td>
    <td>Search product database</td>
  </tr>
  <tr>
    <td><code>/listings/{product_id}</code></td>
    <td>GET</td>
    <td>Get listing details</td>
  </tr>
  <tr>
    <td><code>/compare/{product_id}</code></td>
    <td>GET</td>
    <td>Compare products</td>
  </tr>
  <tr>
    <td><code>/health</code></td>
    <td>GET</td>
    <td>Check health status of DB</td>
  </tr>
  <tr>
    <td><code>/pool-stats</code></td>
    <td>GET</td>
    <td>Check pool status of DB</td>
  </tr>
</table>
=======
The detailed API endpoints are available in a separate file. Please refer to:  
[💡 API Endpoints](./docs/PROJECT_STRUCTURE.md)

>>>>>>> 26805654

## 🤝 Contributing

We warmly welcome contributions from developers of all skill levels! Here's how you can help:

```mermaid
graph TD
    A[Fork Repository] --> B[Create Branch]
    B --> C[Make Changes]
    C --> D[Commit Changes]
    D --> E[Push to Branch]
    E --> F[Create Pull Request]
```

### **The detailed contributing guideline is available [here](./docs/CONTRIBUTING.md)**.

### Star this repository ⭐

## 👥 Community

- 💬 Join our [Discord Server](https://discord.gg/n34tSJ3TBs)
- 🔗 Connect on [LinkedIn](www.linkedin.com/in/varsha-dewangan-197983256)
- 🐦 Follow us on [Twitter]( https://x.com/varsha_dew454)
- 📧 Contact maintainers: varshadewangan1605@gmail.com

### 🌟 Contributors

Thanks to these wonderful people:

<a href="https://github.com/Varsha-1605/SocioSell/graphs/contributors">
  <img src="https://contrib.rocks/image?repo=Varsha-1605/SocioSell" />
</a>

## 📄 License

This project is licensed under the MIT License - see the [LICENSE](LICENSE) file for details.

## 🙏 Acknowledgments

- All our amazing contributors
- [Social Winter of Code](https://swoc.tech) for selecting our project
- [Google Generative AI](https://cloud.google.com/ai-platform)
- [MongoDB Atlas](https://www.mongodb.com/atlas)
- [TailwindCSS](https://tailwindcss.com/)
- [FastAPI](https://fastapi.tiangolo.com/)

---

<div align="center">

Made with ❤️ by the SocioSell Community

[⬆ Back to Top](#socialsell-social-media-to-product-listing-generator-)

</div><|MERGE_RESOLUTION|>--- conflicted
+++ resolved
@@ -172,7 +172,6 @@
 
 ## 💡 API Endpoints
 
-<<<<<<< HEAD
 <table>
   <tr>
     <th>Endpoint</th>
@@ -210,11 +209,8 @@
     <td>Check pool status of DB</td>
   </tr>
 </table>
-=======
 The detailed API endpoints are available in a separate file. Please refer to:  
 [💡 API Endpoints](./docs/PROJECT_STRUCTURE.md)
-
->>>>>>> 26805654
 
 ## 🤝 Contributing
 
